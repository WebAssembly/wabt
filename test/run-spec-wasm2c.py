#!/usr/bin/env python
#
# Copyright 2017 WebAssembly Community Group participants
#
# Licensed under the Apache License, Version 2.0 (the "License");
# you may not use this file except in compliance with the License.
# You may obtain a copy of the License at
#
#     http://www.apache.org/licenses/LICENSE-2.0
#
# Unless required by applicable law or agreed to in writing, software
# distributed under the License is distributed on an "AS IS" BASIS,
# WITHOUT WARRANTIES OR CONDITIONS OF ANY KIND, either express or implied.
# See the License for the specific language governing permissions and
# limitations under the License.
#

import argparse
import io
import json
import os
import platform
import re
import struct
import sys
import shlex

import find_exe
import utils
from utils import Error

SCRIPT_DIR = os.path.dirname(os.path.abspath(__file__))
WASM2C_DIR = os.path.join(find_exe.REPO_ROOT_DIR, 'wasm2c')
IS_WINDOWS = sys.platform == 'win32'
IS_MACOS = platform.mac_ver()[0] != ''
MAX_COMMANDS_PER_FUNCTION = 1024  # GCC has trouble with extremely long function bodies
<<<<<<< HEAD
SKIPPED = 3
=======
SKIPPED = 2
>>>>>>> b24c7c0d


def ReinterpretF32(f32_bits):
    return struct.unpack('<f', struct.pack('<I', f32_bits))[0]


def F32ToC(f32_bits):
    F32_SIGN_BIT = 0x80000000
    F32_INF = 0x7f800000
    F32_SIG_MASK = 0x7fffff

    if (f32_bits & F32_INF) == F32_INF:
        sign = '-' if (f32_bits & F32_SIGN_BIT) == F32_SIGN_BIT else ''
        # NaN or infinity
        if f32_bits & F32_SIG_MASK:
            # NaN
            return '%smake_nan_f32(0x%06x)' % (sign, f32_bits & F32_SIG_MASK)
        else:
            return '%sINFINITY' % sign
    elif f32_bits == F32_SIGN_BIT:
        return '-0.f'
    else:
        s = '%.9g' % ReinterpretF32(f32_bits)
        if '.' not in s:
            s += '.'
        return s + 'f'


def ReinterpretF64(f64_bits):
    return struct.unpack('<d', struct.pack('<Q', f64_bits))[0]


def F64ToC(f64_bits):
    F64_SIGN_BIT = 0x8000000000000000
    F64_INF = 0x7ff0000000000000
    F64_SIG_MASK = 0xfffffffffffff

    if (f64_bits & F64_INF) == F64_INF:
        sign = '-' if (f64_bits & F64_SIGN_BIT) == F64_SIGN_BIT else ''
        # NaN or infinity
        if f64_bits & F64_SIG_MASK:
            # NaN
            return '%smake_nan_f64(0x%06x)' % (sign, f64_bits & F64_SIG_MASK)
        else:
            return '%sINFINITY' % sign
    elif f64_bits == F64_SIGN_BIT:
        return '-0.0'
    else:
        return '%#.17gL' % ReinterpretF64(f64_bits)


def MangleType(t):
    return {'i32': 'i', 'i64': 'j', 'f32': 'f', 'f64': 'd',
            'externref': 'e', 'funcref': 'r'}[t]


def MangleTypes(types):
    if not types:
        return 'v'
    return ''.join(MangleType(t) for t in types)


def MangleName(s):
    def Mangle(match):
        s = match.group(0)
        return b'Z%02X' % s[0]

    # NOTE(binji): Z is not allowed.
    pattern = b'([^_a-zA-Y0-9])'
    return 'Z_' + re.sub(pattern, Mangle, s.encode('utf-8')).decode('utf-8')


def IsModuleCommand(command):
    return (command['type'] == 'module' or
            command['type'] == 'assert_uninstantiable')


class CWriter(object):

    def __init__(self, spec_json, prefix, out_file, out_dir):
        self.source_filename = os.path.basename(spec_json['source_filename'])
        self.commands = spec_json['commands']
        self.out_file = out_file
        self.out_dir = out_dir
        self.prefix = prefix
        self.module_idx = 0
        self.module_name_to_idx = {}
        self.module_prefix_map = {}
        self.unmangled_names = {}
        self.idx_to_module_name = {}
        self._MaybeWriteDummyModule()
        self._CacheModulePrefixes()

    def Write(self):
        self._WriteIncludes()
        self.out_file.write(self.prefix)
        self._WriteModuleInstances()
        test_function_num = 0
        self.out_file.write('\nvoid run_spec_tests_0(void) {\n\n')
        for i, command in enumerate(self.commands):
            self._WriteCommand(command)
            if i % MAX_COMMANDS_PER_FUNCTION == MAX_COMMANDS_PER_FUNCTION - 1:
                test_function_num += 1
                self.out_file.write('\n}\n\nvoid run_spec_tests_%d(void) {\n\n' % test_function_num)

        self.out_file.write('\n}\n\nvoid run_spec_tests(void) {\n\n')
        for i in range(test_function_num + 1):
            self.out_file.write('run_spec_tests_%d();\n' % i)
        self._WriteModuleCleanUps()
        self.out_file.write('\n}\n')

    def GetModuleFilenames(self):
        return [c['filename'] for c in self.commands if IsModuleCommand(c)]

    def GetModulePrefix(self, idx_or_name=None):
        if idx_or_name is None:
            idx_or_name = self.module_idx - 1
        return self.module_prefix_map[idx_or_name]

    def GetModulePrefixUnmangled(self, idx):
        return self.unmangled_names[idx]

    def GetModuleInstanceName(self, idx_or_name=None):
        return self.GetModulePrefix(idx_or_name) + '_instance'

    def _CacheModulePrefixes(self):
        idx = 0
        for command in self.commands:
            if IsModuleCommand(command):
                name = os.path.basename(command['filename'])
                name = re.sub(r'[^a-zA-Z0-9_]', '_', name)
                name = os.path.splitext(name)[0]
                self.unmangled_names[idx] = name
                name = MangleName(name)

                self.module_prefix_map[idx] = name

                if 'name' in command:
                    self.module_name_to_idx[command['name']] = idx
                    self.idx_to_module_name[idx] = command['name']
                    self.module_prefix_map[command['name']] = name

                idx += 1
            elif command['type'] == 'register':
                name = MangleName(command['as'])
                if 'name' in command:
                    self.module_prefix_map[command['name']] = name
                    name_idx = self.module_name_to_idx[command['name']]
                else:
                    name_idx = idx - 1

                if name_idx in self.idx_to_module_name:
                    self.module_prefix_map[self.idx_to_module_name[name_idx]] = name
                self.module_prefix_map[name_idx] = name
                self.unmangled_names[name_idx] = command['as']

    def _WriteModuleInitCall(self, command, uninstantiable):
        header_filename = utils.ChangeExt(command['filename'], '.h')
        with open(os.path.join(self.out_dir, header_filename), encoding='utf-8') as f:
            imported_modules = set()
            for line in f:
                if 'import: ' in line:
                    line_split = line.split()
                    import_module_name = MangleName(line_split[2][1:-1])
                    imported_modules.add(import_module_name)

        if uninstantiable:
            self.out_file.write('ASSERT_TRAP(')

        self.out_file.write('%s_instantiate(&%s_instance' % (self.GetModulePrefix(), self.GetModulePrefix()))
        for imported_module in sorted(imported_modules):
            self.out_file.write(', &%s_instance' % imported_module)
        self.out_file.write(')')

        if uninstantiable:
            self.out_file.write(')')

        self.out_file.write(';\n')

    def _MaybeWriteDummyModule(self):
        if len(self.GetModuleFilenames()) == 0:
            # This test doesn't have any valid modules, so just use a dummy instead.
            filename = utils.ChangeExt(self.source_filename, '-dummy.wasm')
            with open(os.path.join(self.out_dir, filename), 'wb') as wasm_file:
                wasm_file.write(b'\x00\x61\x73\x6d\x01\x00\x00\x00')

            dummy_command = {'type': 'module', 'line': 0, 'filename': filename}
            self.commands.insert(0, dummy_command)

    def _WriteFileAndLine(self, command):
        self.out_file.write('// %s:%d\n' % (self.source_filename, command['line']))

    def _WriteIncludes(self):
        idx = 0
        for filename in self.GetModuleFilenames():
            header = os.path.splitext(filename)[0] + '.h'
            self.out_file.write("#include \"%s\"\n" % header)
            idx += 1

    def _WriteCommand(self, command):
        command_funcs = {
            'module': self._WriteModuleCommand,
            'assert_uninstantiable': self._WriteAssertUninstantiableCommand,
            'action': self._WriteActionCommand,
            'assert_return': self._WriteAssertReturnCommand,
            'assert_trap': self._WriteAssertActionCommand,
            'assert_exception': self._WriteAssertActionCommand,
            'assert_exhaustion': self._WriteAssertActionCommand,
        }

        func = command_funcs.get(command['type'])
        if func is not None:
            self._WriteFileAndLine(command)
            func(command)
            self.out_file.write('\n')

    def _WriteModuleCommand(self, command):
        self.module_idx += 1
        self.out_file.write('%s_init_module();\n' % self.GetModulePrefix())
        self._WriteModuleInitCall(command, False)

    def _WriteModuleInstances(self):
        idx = 0
        for command in self.commands:
            if IsModuleCommand(command):
                self.out_file.write('%s_instance_t %s;\n' % (self.GetModulePrefix(idx), self.GetModuleInstanceName(idx)))
                idx += 1

    def _WriteModuleCleanUps(self):
        for idx in range(self.module_idx):
            self.out_file.write("%s_free(&%s_instance);\n" % (self.GetModulePrefix(idx), self.GetModulePrefix(idx)))

    def _WriteAssertUninstantiableCommand(self, command):
        self.module_idx += 1
        self.out_file.write('%s_init_module();\n' % self.GetModulePrefix())
        self._WriteModuleInitCall(command, True)

    def _WriteActionCommand(self, command):
        self.out_file.write('%s;\n' % self._Action(command))

    def _WriteAssertReturnCommand(self, command):
        expected = command['expected']
        if len(expected) == 1:
            type_ = expected[0]['type']
            value = expected[0]['value']
            if value == 'nan:canonical':
                assert_map = {
                    'f32': 'ASSERT_RETURN_CANONICAL_NAN_F32',
                    'f64': 'ASSERT_RETURN_CANONICAL_NAN_F64',
                }
                assert_macro = assert_map[(type_)]
                self.out_file.write('%s(%s);\n' % (assert_macro, self._Action(command)))
            elif value == 'nan:arithmetic':
                assert_map = {
                    'f32': 'ASSERT_RETURN_ARITHMETIC_NAN_F32',
                    'f64': 'ASSERT_RETURN_ARITHMETIC_NAN_F64',
                }
                assert_macro = assert_map[(type_)]
                self.out_file.write('%s(%s);\n' % (assert_macro, self._Action(command)))
            else:
                assert_map = {
                    'i32': 'ASSERT_RETURN_I32',
                    'f32': 'ASSERT_RETURN_F32',
                    'i64': 'ASSERT_RETURN_I64',
                    'f64': 'ASSERT_RETURN_F64',
                    'externref': 'ASSERT_RETURN_EXTERNREF',
                    'funcref': 'ASSERT_RETURN_FUNCREF',
                }

                assert_macro = assert_map[type_]
                self.out_file.write('%s(%s, %s);\n' %
                                    (assert_macro,
                                     self._Action(command),
                                     self._ConstantList(expected)))
        elif len(expected) == 0:
            self._WriteAssertActionCommand(command)
        else:
            result_types = [result['type'] for result in expected]
            # type, fmt, f, compare, expected, found
            self.out_file.write('ASSERT_RETURN_MULTI_T(%s, %s, %s, %s, (%s), (%s));\n' %
                                ("struct wasm_multi_" + MangleTypes(result_types),
                                 " ".join("MULTI_" + ty for ty in result_types),
                                 self._Action(command),
                                 self._CompareList(expected),
                                 self._ConstantList(expected),
                                 self._FoundList(result_types)))

    def _WriteAssertActionCommand(self, command):
        assert_map = {
            'assert_exhaustion': 'ASSERT_EXHAUSTION',
            'assert_return': 'ASSERT_RETURN',
            'assert_trap': 'ASSERT_TRAP',
            'assert_exception': 'ASSERT_EXCEPTION',
        }

        assert_macro = assert_map[command['type']]
        self.out_file.write('%s(%s);\n' % (assert_macro, self._Action(command)))

    def _Constant(self, const):
        type_ = const['type']
        value = const['value']
        if type_ in ('f32', 'f64') and value in ('nan:canonical', 'nan:arithmetic'):
            assert False
        if type_ == 'i32':
            return '%su' % int(value)
        elif type_ == 'i64':
            return '%sull' % int(value)
        elif type_ == 'f32':
            return F32ToC(int(value))
        elif type_ == 'f64':
            return F64ToC(int(value))
        elif type_ == 'externref':
            if value == 'null':
                return 'wasm_rt_externref_null_value'
            else:
                return 'spectest_make_externref(%s)' % value
        elif type_ == 'funcref':
            if value == 'null':
                return 'wasm_rt_funcref_null_value'
            else:
                assert False  # can't make an arbitrary funcref from an integer value
        else:
            assert False

    def _ConstantList(self, consts):
        return ', '.join(self._Constant(const) for const in consts)

    def _Found(self, num, type_):
        return "actual.%s%s" % (MangleType(type_), num)

    def _FoundList(self, types):
        return ', '.join(self._Found(num, type_) for num, type_ in enumerate(types))

    def _Compare(self, num, const):
        return "is_equal_%s(%s, %s)" % (const['type'],
                                        self._Constant(const),
                                        self._Found(num, const['type']))

    def _CompareList(self, consts):
        return ' && '.join(self._Compare(num, const) for num, const in enumerate(consts))

    def _Action(self, command):
        action = command['action']
        type_ = action['type']
        mangled_module_name = self.GetModulePrefix(action.get('module'))
        field = mangled_module_name + MangleName(action['field'])
        if type_ == 'invoke':
            args = self._ConstantList(action.get('args', []))
            if len(args) == 0:
                args = f'&{mangled_module_name}_instance'
            else:
                args = f'&{mangled_module_name}_instance, {args}'
            return '%s(%s)' % (field, args)
        elif type_ == 'get':
            return '*%s(%s)' % (field, '&' + mangled_module_name + '_instance')
        else:
            raise Error('Unexpected action type: %s' % type_)


def Compile(cc, c_filename, out_dir, *cflags):
    if IS_WINDOWS:
        ext = '.obj'
    else:
        ext = '.o'
    o_filename = utils.ChangeDir(utils.ChangeExt(c_filename, ext), out_dir)
    args = list(cflags)
    if IS_WINDOWS:
        args += ['/nologo', '/MDd', '/c', c_filename, '/Fo' + o_filename]
    else:
        # See "Compiling the wasm2c output" section of wasm2c/README.md
        # When compiling with -O2, GCC and clang require '-fno-optimize-sibling-calls'
        # and '-frounding-math' to maintain conformance with the spec tests
        # (GCC also requires '-fsignaling-nans')
        args += ['-c', c_filename, '-o', o_filename, '-O2',
                 '-Wall', '-Werror', '-Wno-unused',
                 '-Wno-ignored-optimization-argument',
                 '-Wno-tautological-constant-out-of-range-compare',
                 '-Wno-infinite-recursion',
                 '-fno-optimize-sibling-calls',
                 '-frounding-math', '-fsignaling-nans',
                 '-std=c99', '-D_DEFAULT_SOURCE']
    # Use RunWithArgsForStdout and discard stdout because cl.exe
    # unconditionally prints the name of input files on stdout
    # and we don't want that to be part of our stdout.
    cc.RunWithArgsForStdout(*args)
    return o_filename


def Link(cc, o_filenames, main_exe, *extra_args):
    args = o_filenames
    if IS_WINDOWS:
        # Windows default to 1Mb of stack but `spec/skip-stack-guard-page.wast`
        # uses more than this.  Set to 8Mb for parity with linux.
        args += ['/nologo', '/MDd', '/link', '/stack:8388608', '/out:' + main_exe]
    else:
        args += ['-o', main_exe]
    args += list(extra_args)
    # Use RunWithArgsForStdout and discard stdout because cl.exe
    # unconditionally prints the name of input files on stdout
    # and we don't want that to be part of our stdout.
    cc.RunWithArgsForStdout(*args)


def main(args):
    default_compiler = 'cc'
    if IS_WINDOWS:
        default_compiler = 'cl.exe'
    default_compiler = os.getenv('CC', default_compiler)
    parser = argparse.ArgumentParser()
    parser.add_argument('-o', '--out-dir', metavar='PATH',
                        help='output directory for files.')
    parser.add_argument('-P', '--prefix', metavar='PATH', help='prefix file.',
                        default=os.path.join(SCRIPT_DIR, 'spec-wasm2c-prefix.c'))
    parser.add_argument('--bindir', metavar='PATH',
                        default=find_exe.GetDefaultPath(),
                        help='directory to search for all executables.')
    parser.add_argument('--wasmrt-dir', metavar='PATH',
                        help='directory with wasm-rt files', default=WASM2C_DIR)
    parser.add_argument('--cc', metavar='PATH',
                        help='the path to the C compiler',
                        default=default_compiler)
    parser.add_argument('--cflags', metavar='FLAGS',
                        help='additional flags for C compiler.',
                        action='append', default=[])
    parser.add_argument('--compile', help='compile the C code (default)',
                        dest='compile', action='store_true')
    parser.add_argument('--no-compile', help='don\'t compile the C code',
                        dest='compile', action='store_false')
    parser.set_defaults(compile=True)
    parser.add_argument('--no-run', help='don\'t run the compiled executable',
                        dest='run', action='store_false')
    parser.add_argument('-v', '--verbose', help='print more diagnotic messages.',
                        action='store_true')
    parser.add_argument('--no-error-cmdline',
                        help='don\'t display the subprocess\'s commandline when '
                        'an error occurs', dest='error_cmdline',
                        action='store_false')
    parser.add_argument('-p', '--print-cmd',
                        help='print the commands that are run.',
                        action='store_true')
    parser.add_argument('file', help='wast file.')
    parser.add_argument('--enable-exceptions', action='store_true')
    parser.add_argument('--enable-multi-memory', action='store_true')
    parser.add_argument('--enable-memory64', action='store_true')
    parser.add_argument('--disable-bulk-memory', action='store_true')
    parser.add_argument('--disable-reference-types', action='store_true')
    parser.add_argument('--debug-names', action='store_true')
    options = parser.parse_args(args)

    with utils.TempDirectory(options.out_dir, 'run-spec-wasm2c-') as out_dir:
        # Parse JSON file and generate main .c file with calls to test functions.
        wast2json = utils.Executable(
            find_exe.GetWast2JsonExecutable(options.bindir),
            error_cmdline=options.error_cmdline)
        wast2json.verbose = options.print_cmd
        wast2json.AppendOptionalArgs({
            '-v': options.verbose,
            '--enable-exceptions': options.enable_exceptions,
            '--enable-memory64': options.enable_memory64,
            '--enable-multi-memory': options.enable_multi_memory,
            '--disable-bulk-memory': options.disable_bulk_memory,
            '--disable-reference-types': options.disable_reference_types,
            '--debug-names': options.debug_names})

        json_file_path = utils.ChangeDir(
            utils.ChangeExt(options.file, '.json'), out_dir)
        wast2json.RunWithArgs(options.file, '-o', json_file_path)

        wasm2c = utils.Executable(
            find_exe.GetWasm2CExecutable(options.bindir),
            error_cmdline=options.error_cmdline)
        wasm2c.verbose = options.print_cmd
        wasm2c.AppendOptionalArgs({
            '--enable-exceptions': options.enable_exceptions,
            '--enable-memory64': options.enable_memory64,
            '--enable-multi-memory': options.enable_multi_memory})

        options.cflags += shlex.split(os.environ.get('WASM2C_CFLAGS', ''))
        cc = utils.Executable(options.cc, *options.cflags, forward_stderr=True,
                              forward_stdout=False)
        cc.verbose = options.print_cmd

        with open(json_file_path, encoding='utf-8') as json_file:
            spec_json = json.load(json_file)

        prefix = ''
        if options.prefix:
            with open(options.prefix) as prefix_file:
                prefix = prefix_file.read() + '\n'

        output = io.StringIO()
        cwriter = CWriter(spec_json, prefix, output, out_dir)

        o_filenames = []
        cflags = ['-I%s' % options.wasmrt_dir]
        if options.enable_memory64:
            if IS_WINDOWS:
                sys.stderr.write('skipping: wasm2c+memory64 is not yet supported under msvc\n')
                return SKIPPED
            cflags.append('-DSUPPORT_MEMORY64=1')

        for i, wasm_filename in enumerate(cwriter.GetModuleFilenames()):
            wasm_filename = os.path.join(out_dir, wasm_filename)
            c_filename = utils.ChangeExt(wasm_filename, '.c')
            args = ['-n', cwriter.GetModulePrefixUnmangled(i)]
            wasm2c.RunWithArgs(wasm_filename, '-o', c_filename, *args)
            if options.compile:
                o_filenames.append(Compile(cc, c_filename, out_dir, *cflags))

        cwriter.Write()
        main_filename = utils.ChangeExt(json_file_path, '-main.c')
        with open(main_filename, 'w') as out_main_file:
            out_main_file.write(output.getvalue())

        if options.compile:
            # Compile wasm-rt-impl.
            wasm_rt_impl_c = os.path.join(options.wasmrt_dir, 'wasm-rt-impl.c')
            o_filenames.append(Compile(cc, wasm_rt_impl_c, out_dir, *cflags))

            # Compile and link -main test run entry point
            o_filenames.append(Compile(cc, main_filename, out_dir, *cflags))
            if IS_WINDOWS:
                exe_ext = '.exe'
                libs = []
            else:
                exe_ext = ''
                libs = ['-lm']
            main_exe = utils.ChangeExt(json_file_path, exe_ext)
            Link(cc, o_filenames, main_exe, *libs)

            # Run the resulting binary
            if options.run:
                utils.Executable(main_exe, forward_stdout=True).RunWithArgs()

    return 0


if __name__ == '__main__':
    sys.exit(main(sys.argv[1:]))<|MERGE_RESOLUTION|>--- conflicted
+++ resolved
@@ -34,11 +34,7 @@
 IS_WINDOWS = sys.platform == 'win32'
 IS_MACOS = platform.mac_ver()[0] != ''
 MAX_COMMANDS_PER_FUNCTION = 1024  # GCC has trouble with extremely long function bodies
-<<<<<<< HEAD
 SKIPPED = 3
-=======
-SKIPPED = 2
->>>>>>> b24c7c0d
 
 
 def ReinterpretF32(f32_bits):
