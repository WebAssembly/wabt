--- conflicted
+++ resolved
@@ -72,7 +72,7 @@
       2513, 2513, 2513, 2513, 2513, 2513, 2513, 2513, 2513, 2513,
       2513, 2513, 2513, 2513, 2513, 2513, 2513, 2513, 2513, 2513,
       2513, 2513, 2513, 2513, 2513, 2513, 2513, 2513, 2513, 2513,
-      2513, 2513, 2513, 2513, 2513,  183,   19,   16,  863,   21,
+      2513, 2513, 2513, 2513, 2513,  183,   34,   16,  863,   21,
         68,   16,  326,   13,  347,  223,   20,   15,   15,  140,
         80,   54,  757,  715,   14,   15,   24,   13,  462,  606,
        125,  416,  113, 2513, 2513, 2513, 2513, 2513, 2513, 2513,
@@ -223,11 +223,7 @@
 {
   enum
     {
-<<<<<<< HEAD
-      TOTAL_KEYWORDS = 608,
-=======
-      TOTAL_KEYWORDS = 606,
->>>>>>> 0f5ba6f1
+      TOTAL_KEYWORDS = 613,
       MIN_WORD_LENGTH = 2,
       MAX_WORD_LENGTH = 35,
       MIN_HASH_VALUE = 37,
@@ -245,3149 +241,1612 @@
       {""}, {""}, {""}, {""}, {""}, {""}, {""}, {""}, {""},
       {""}, {""}, {""}, {""}, {""}, {""}, {""}, {""}, {""},
       {""},
-<<<<<<< HEAD
-#line 36 "src/lexer-keywords.txt"
+#line 38 "src/lexer-keywords.txt"
       {"br", TokenType::Br, Opcode::Br},
       {""}, {""}, {""}, {""}, {""}, {""}, {""}, {""},
-#line 155 "src/lexer-keywords.txt"
-=======
-#line 37 "src/lexer-keywords.txt"
-      {"br", TokenType::Br, Opcode::Br},
-      {""}, {""}, {""}, {""}, {""}, {""}, {""}, {""},
-#line 154 "src/lexer-keywords.txt"
->>>>>>> 0f5ba6f1
+#line 157 "src/lexer-keywords.txt"
       {"f64", Type::F64},
       {""}, {""},
-#line 47 "src/lexer-keywords.txt"
+#line 49 "src/lexer-keywords.txt"
       {"data", TokenType::Data},
       {""}, {""}, {""},
-<<<<<<< HEAD
-#line 468 "src/lexer-keywords.txt"
+#line 470 "src/lexer-keywords.txt"
       {"i64", Type::I64},
       {""}, {""}, {""}, {""}, {""}, {""}, {""}, {""}, {""},
       {""}, {""}, {""},
-#line 125 "src/lexer-keywords.txt"
+#line 127 "src/lexer-keywords.txt"
       {"f32x4", TokenType::F32X4},
       {""}, {""}, {""}, {""},
-#line 593 "src/lexer-keywords.txt"
+#line 598 "src/lexer-keywords.txt"
       {"table", TokenType::Table},
-#line 50 "src/lexer-keywords.txt"
+#line 52 "src/lexer-keywords.txt"
       {"do", TokenType::Do},
-#line 368 "src/lexer-keywords.txt"
+#line 370 "src/lexer-keywords.txt"
       {"i32x4", TokenType::I32X4},
       {""}, {""}, {""},
-#line 138 "src/lexer-keywords.txt"
+#line 140 "src/lexer-keywords.txt"
       {"f64.ge", TokenType::Compare, Opcode::F64Ge},
-#line 77 "src/lexer-keywords.txt"
+#line 79 "src/lexer-keywords.txt"
       {"f32.ge", TokenType::Compare, Opcode::F32Ge},
-#line 140 "src/lexer-keywords.txt"
+#line 142 "src/lexer-keywords.txt"
       {"f64.le", TokenType::Compare, Opcode::F64Le},
-#line 79 "src/lexer-keywords.txt"
-=======
-#line 466 "src/lexer-keywords.txt"
-      {"i64", Type::I64},
-      {""}, {""}, {""}, {""}, {""}, {""}, {""}, {""}, {""},
-      {""}, {""}, {""},
-#line 124 "src/lexer-keywords.txt"
-      {"f32x4", TokenType::F32X4},
-      {""}, {""}, {""}, {""},
-#line 591 "src/lexer-keywords.txt"
-      {"table", TokenType::Table},
-#line 50 "src/lexer-keywords.txt"
-      {"do", TokenType::Do},
-#line 366 "src/lexer-keywords.txt"
-      {"i32x4", TokenType::I32X4},
-      {""}, {""}, {""},
-#line 137 "src/lexer-keywords.txt"
-      {"f64.ge", TokenType::Compare, Opcode::F64Ge},
-#line 76 "src/lexer-keywords.txt"
-      {"f32.ge", TokenType::Compare, Opcode::F32Ge},
-#line 139 "src/lexer-keywords.txt"
-      {"f64.le", TokenType::Compare, Opcode::F64Le},
-#line 78 "src/lexer-keywords.txt"
->>>>>>> 0f5ba6f1
+#line 81 "src/lexer-keywords.txt"
       {"f32.le", TokenType::Compare, Opcode::F32Le},
       {""}, {""}, {""}, {""}, {""},
 #line 31 "src/lexer-keywords.txt"
       {"before", TokenType::Before},
       {""}, {""}, {""}, {""}, {""},
-<<<<<<< HEAD
-#line 191 "src/lexer-keywords.txt"
+#line 192 "src/lexer-keywords.txt"
       {"func", Type::FuncRef, TokenType::Func},
-#line 139 "src/lexer-keywords.txt"
+#line 141 "src/lexer-keywords.txt"
       {"f64.gt", TokenType::Compare, Opcode::F64Gt},
-#line 78 "src/lexer-keywords.txt"
+#line 80 "src/lexer-keywords.txt"
       {"f32.gt", TokenType::Compare, Opcode::F32Gt},
-#line 142 "src/lexer-keywords.txt"
+#line 144 "src/lexer-keywords.txt"
       {"f64.lt", TokenType::Compare, Opcode::F64Lt},
-#line 81 "src/lexer-keywords.txt"
+#line 83 "src/lexer-keywords.txt"
       {"f32.lt", TokenType::Compare, Opcode::F32Lt},
       {""},
-#line 58 "src/lexer-keywords.txt"
+#line 60 "src/lexer-keywords.txt"
       {"target", TokenType::Target},
       {""}, {""}, {""}, {""}, {""},
-#line 44 "src/lexer-keywords.txt"
+#line 46 "src/lexer-keywords.txt"
       {"code", TokenType::Code},
       {""}, {""}, {""},
-#line 576 "src/lexer-keywords.txt"
+#line 580 "src/lexer-keywords.txt"
       {"result", TokenType::Result},
       {""},
-#line 103 "src/lexer-keywords.txt"
+#line 105 "src/lexer-keywords.txt"
       {"f32x4.ge", TokenType::Compare, Opcode::F32X4Ge},
       {""},
-#line 105 "src/lexer-keywords.txt"
+#line 107 "src/lexer-keywords.txt"
       {"f32x4.le", TokenType::Compare, Opcode::F32X4Le},
       {""},
-#line 585 "src/lexer-keywords.txt"
+#line 590 "src/lexer-keywords.txt"
       {"struct", Type::Struct, TokenType::Struct},
       {""}, {""}, {""}, {""}, {""},
-#line 559 "src/lexer-keywords.txt"
+#line 561 "src/lexer-keywords.txt"
       {"mut", TokenType::Mut},
-#line 445 "src/lexer-keywords.txt"
+#line 447 "src/lexer-keywords.txt"
       {"i64.or", TokenType::Binary, Opcode::I64Or},
-#line 302 "src/lexer-keywords.txt"
+#line 304 "src/lexer-keywords.txt"
       {"i32.or", TokenType::Binary, Opcode::I32Or},
       {""}, {""},
-#line 588 "src/lexer-keywords.txt"
+#line 593 "src/lexer-keywords.txt"
       {"table.get", TokenType::TableGet, Opcode::TableGet},
-#line 104 "src/lexer-keywords.txt"
+#line 106 "src/lexer-keywords.txt"
       {"f32x4.gt", TokenType::Compare, Opcode::F32X4Gt},
-#line 591 "src/lexer-keywords.txt"
+#line 596 "src/lexer-keywords.txt"
       {"table.set", TokenType::TableSet, Opcode::TableSet},
-#line 106 "src/lexer-keywords.txt"
+#line 108 "src/lexer-keywords.txt"
       {"f32x4.lt", TokenType::Compare, Opcode::F32X4Lt},
-#line 334 "src/lexer-keywords.txt"
+#line 336 "src/lexer-keywords.txt"
       {"i32x4.ge_u", TokenType::Compare, Opcode::I32X4GeU},
       {""},
+#line 340 "src/lexer-keywords.txt"
+      {"i32x4.le_u", TokenType::Compare, Opcode::I32X4LeU},
+      {""},
+#line 335 "src/lexer-keywords.txt"
+      {"i32x4.ge_s", TokenType::Compare, Opcode::I32X4GeS},
+#line 98 "src/lexer-keywords.txt"
+      {"f32x4.ceil", TokenType::Unary, Opcode::F32X4Ceil},
+#line 339 "src/lexer-keywords.txt"
+      {"i32x4.le_s", TokenType::Compare, Opcode::I32X4LeS},
+      {""},
 #line 338 "src/lexer-keywords.txt"
-      {"i32x4.le_u", TokenType::Compare, Opcode::I32X4LeU},
-      {""},
-#line 333 "src/lexer-keywords.txt"
-      {"i32x4.ge_s", TokenType::Compare, Opcode::I32X4GeS},
-#line 96 "src/lexer-keywords.txt"
-      {"f32x4.ceil", TokenType::Unary, Opcode::F32X4Ceil},
+      {"i32x4.gt_u", TokenType::Compare, Opcode::I32X4GtU},
+      {""},
+#line 348 "src/lexer-keywords.txt"
+      {"i32x4.lt_u", TokenType::Compare, Opcode::I32X4LtU},
+      {""},
 #line 337 "src/lexer-keywords.txt"
-      {"i32x4.le_s", TokenType::Compare, Opcode::I32X4LeS},
-      {""},
-#line 336 "src/lexer-keywords.txt"
-      {"i32x4.gt_u", TokenType::Compare, Opcode::I32X4GtU},
-      {""},
-#line 346 "src/lexer-keywords.txt"
-      {"i32x4.lt_u", TokenType::Compare, Opcode::I32X4LtU},
-      {""},
-#line 335 "src/lexer-keywords.txt"
       {"i32x4.gt_s", TokenType::Compare, Opcode::I32X4GtS},
       {""},
-#line 345 "src/lexer-keywords.txt"
+#line 347 "src/lexer-keywords.txt"
       {"i32x4.lt_s", TokenType::Compare, Opcode::I32X4LtS},
-#line 148 "src/lexer-keywords.txt"
+#line 150 "src/lexer-keywords.txt"
       {"f64.ne", TokenType::Compare, Opcode::F64Ne},
-#line 87 "src/lexer-keywords.txt"
+#line 89 "src/lexer-keywords.txt"
       {"f32.ne", TokenType::Compare, Opcode::F32Ne},
       {""}, {""}, {""},
-#line 558 "src/lexer-keywords.txt"
+#line 560 "src/lexer-keywords.txt"
       {"module", TokenType::Module},
       {""},
-#line 444 "src/lexer-keywords.txt"
+#line 446 "src/lexer-keywords.txt"
       {"i64.ne", TokenType::Compare, Opcode::I64Ne},
-#line 301 "src/lexer-keywords.txt"
-=======
-#line 188 "src/lexer-keywords.txt"
-      {"func", Type::FuncRef, TokenType::Func},
-#line 138 "src/lexer-keywords.txt"
-      {"f64.gt", TokenType::Compare, Opcode::F64Gt},
-#line 77 "src/lexer-keywords.txt"
-      {"f32.gt", TokenType::Compare, Opcode::F32Gt},
-#line 141 "src/lexer-keywords.txt"
-      {"f64.lt", TokenType::Compare, Opcode::F64Lt},
-#line 80 "src/lexer-keywords.txt"
-      {"f32.lt", TokenType::Compare, Opcode::F32Lt},
-      {""}, {""}, {""}, {""}, {""}, {""}, {""},
-#line 45 "src/lexer-keywords.txt"
-      {"code", TokenType::Code},
-      {""}, {""}, {""},
-#line 574 "src/lexer-keywords.txt"
-      {"result", TokenType::Result},
-      {""},
-#line 102 "src/lexer-keywords.txt"
-      {"f32x4.ge", TokenType::Compare, Opcode::F32X4Ge},
-      {""},
-#line 104 "src/lexer-keywords.txt"
-      {"f32x4.le", TokenType::Compare, Opcode::F32X4Le},
-      {""},
-#line 583 "src/lexer-keywords.txt"
-      {"struct", Type::Struct, TokenType::Struct},
-      {""}, {""}, {""}, {""}, {""},
-#line 557 "src/lexer-keywords.txt"
-      {"mut", TokenType::Mut},
-#line 443 "src/lexer-keywords.txt"
-      {"i64.or", TokenType::Binary, Opcode::I64Or},
-#line 300 "src/lexer-keywords.txt"
-      {"i32.or", TokenType::Binary, Opcode::I32Or},
-      {""}, {""},
-#line 586 "src/lexer-keywords.txt"
-      {"table.get", TokenType::TableGet, Opcode::TableGet},
-#line 103 "src/lexer-keywords.txt"
-      {"f32x4.gt", TokenType::Compare, Opcode::F32X4Gt},
-#line 589 "src/lexer-keywords.txt"
-      {"table.set", TokenType::TableSet, Opcode::TableSet},
-#line 105 "src/lexer-keywords.txt"
-      {"f32x4.lt", TokenType::Compare, Opcode::F32X4Lt},
-#line 332 "src/lexer-keywords.txt"
-      {"i32x4.ge_u", TokenType::Compare, Opcode::I32X4GeU},
-      {""},
-#line 336 "src/lexer-keywords.txt"
-      {"i32x4.le_u", TokenType::Compare, Opcode::I32X4LeU},
-      {""},
-#line 331 "src/lexer-keywords.txt"
-      {"i32x4.ge_s", TokenType::Compare, Opcode::I32X4GeS},
-#line 95 "src/lexer-keywords.txt"
-      {"f32x4.ceil", TokenType::Unary, Opcode::F32X4Ceil},
-#line 335 "src/lexer-keywords.txt"
-      {"i32x4.le_s", TokenType::Compare, Opcode::I32X4LeS},
-      {""},
-#line 334 "src/lexer-keywords.txt"
-      {"i32x4.gt_u", TokenType::Compare, Opcode::I32X4GtU},
-      {""},
-#line 344 "src/lexer-keywords.txt"
-      {"i32x4.lt_u", TokenType::Compare, Opcode::I32X4LtU},
-      {""},
-#line 333 "src/lexer-keywords.txt"
-      {"i32x4.gt_s", TokenType::Compare, Opcode::I32X4GtS},
-      {""},
-#line 343 "src/lexer-keywords.txt"
-      {"i32x4.lt_s", TokenType::Compare, Opcode::I32X4LtS},
-#line 147 "src/lexer-keywords.txt"
-      {"f64.ne", TokenType::Compare, Opcode::F64Ne},
-#line 86 "src/lexer-keywords.txt"
-      {"f32.ne", TokenType::Compare, Opcode::F32Ne},
-      {""}, {""}, {""},
-#line 556 "src/lexer-keywords.txt"
-      {"module", TokenType::Module},
-      {""},
-#line 442 "src/lexer-keywords.txt"
-      {"i64.ne", TokenType::Compare, Opcode::I64Ne},
-#line 299 "src/lexer-keywords.txt"
->>>>>>> 0f5ba6f1
+#line 303 "src/lexer-keywords.txt"
       {"i32.ne", TokenType::Compare, Opcode::I32Ne},
-#line 48 "src/lexer-keywords.txt"
+#line 50 "src/lexer-keywords.txt"
       {"declare", TokenType::Declare},
       {""},
-<<<<<<< HEAD
-#line 147 "src/lexer-keywords.txt"
+#line 149 "src/lexer-keywords.txt"
       {"f64.neg", TokenType::Unary, Opcode::F64Neg},
-#line 86 "src/lexer-keywords.txt"
+#line 88 "src/lexer-keywords.txt"
       {"f32.neg", TokenType::Unary, Opcode::F32Neg},
       {""},
-#line 152 "src/lexer-keywords.txt"
+#line 154 "src/lexer-keywords.txt"
       {"f64.store", TokenType::Store, Opcode::F64Store},
-#line 90 "src/lexer-keywords.txt"
+#line 92 "src/lexer-keywords.txt"
       {"f32.store", TokenType::Store, Opcode::F32Store},
       {""},
-#line 451 "src/lexer-keywords.txt"
+#line 453 "src/lexer-keywords.txt"
       {"i64.rotr", TokenType::Binary, Opcode::I64Rotr},
-#line 308 "src/lexer-keywords.txt"
+#line 310 "src/lexer-keywords.txt"
       {"i32.rotr", TokenType::Binary, Opcode::I32Rotr},
-#line 450 "src/lexer-keywords.txt"
+#line 452 "src/lexer-keywords.txt"
       {"i64.rotl", TokenType::Binary, Opcode::I64Rotl},
-#line 307 "src/lexer-keywords.txt"
+#line 309 "src/lexer-keywords.txt"
       {"i32.rotl", TokenType::Binary, Opcode::I32Rotl},
-#line 458 "src/lexer-keywords.txt"
+#line 460 "src/lexer-keywords.txt"
       {"i64.store", TokenType::Store, Opcode::I64Store},
-#line 314 "src/lexer-keywords.txt"
+#line 316 "src/lexer-keywords.txt"
       {"i32.store", TokenType::Store, Opcode::I32Store},
       {""}, {""}, {""}, {""}, {""}, {""}, {""},
-#line 574 "src/lexer-keywords.txt"
+#line 578 "src/lexer-keywords.txt"
       {"ref.null", TokenType::RefNull, Opcode::RefNull},
+#line 113 "src/lexer-keywords.txt"
+      {"f32x4.neg", TokenType::Unary, Opcode::F32X4Neg},
+      {""},
+#line 114 "src/lexer-keywords.txt"
+      {"f32x4.ne", TokenType::Compare, Opcode::F32X4Ne},
+      {""}, {""}, {""}, {""},
+#line 355 "src/lexer-keywords.txt"
+      {"i32x4.neg", TokenType::Unary, Opcode::I32X4Neg},
+      {""},
+#line 356 "src/lexer-keywords.txt"
+      {"i32x4.ne", TokenType::Compare, Opcode::I32X4Ne},
+      {""}, {""},
+#line 156 "src/lexer-keywords.txt"
+      {"f64.trunc", TokenType::Unary, Opcode::F64Trunc},
+#line 94 "src/lexer-keywords.txt"
+      {"f32.trunc", TokenType::Unary, Opcode::F32Trunc},
+      {""}, {""}, {""}, {""}, {""}, {""}, {""}, {""}, {""},
+      {""}, {""}, {""}, {""},
+#line 148 "src/lexer-keywords.txt"
+      {"f64.nearest", TokenType::Unary, Opcode::F64Nearest},
+#line 87 "src/lexer-keywords.txt"
+      {"f32.nearest", TokenType::Unary, Opcode::F32Nearest},
+      {""}, {""}, {""},
+#line 125 "src/lexer-keywords.txt"
+      {"f32x4.trunc", TokenType::Unary, Opcode::F32X4Trunc},
+#line 585 "src/lexer-keywords.txt"
+      {"return", TokenType::Return, Opcode::Return},
+      {""}, {""}, {""}, {""},
+#line 566 "src/lexer-keywords.txt"
+      {"null", TokenType::Null},
+#line 459 "src/lexer-keywords.txt"
+      {"i64.store8", TokenType::Store, Opcode::I64Store8},
+#line 315 "src/lexer-keywords.txt"
+      {"i32.store8", TokenType::Store, Opcode::I32Store8},
+#line 147 "src/lexer-keywords.txt"
+      {"f64.mul", TokenType::Binary, Opcode::F64Mul},
+#line 86 "src/lexer-keywords.txt"
+      {"f32.mul", TokenType::Binary, Opcode::F32Mul},
+#line 97 "src/lexer-keywords.txt"
+      {"f32x4.add", TokenType::Binary, Opcode::F32X4Add},
+#line 112 "src/lexer-keywords.txt"
+      {"f32x4.nearest", TokenType::Unary, Opcode::F32X4Nearest},
+      {""}, {""}, {""},
+#line 445 "src/lexer-keywords.txt"
+      {"i64.mul", TokenType::Binary, Opcode::I64Mul},
+#line 302 "src/lexer-keywords.txt"
+      {"i32.mul", TokenType::Binary, Opcode::I32Mul},
+#line 329 "src/lexer-keywords.txt"
+      {"i32x4.add", TokenType::Binary, Opcode::I32X4Add},
+      {""},
+#line 41 "src/lexer-keywords.txt"
+      {"call", TokenType::Call, Opcode::Call},
+      {""},
+#line 131 "src/lexer-keywords.txt"
+      {"f64.const", TokenType::Const, Opcode::F64Const},
+#line 69 "src/lexer-keywords.txt"
+      {"f32.const", TokenType::Const, Opcode::F32Const},
+      {""}, {""}, {""},
 #line 111 "src/lexer-keywords.txt"
-      {"f32x4.neg", TokenType::Unary, Opcode::F32X4Neg},
-      {""},
-#line 112 "src/lexer-keywords.txt"
-      {"f32x4.ne", TokenType::Compare, Opcode::F32X4Ne},
-      {""}, {""}, {""}, {""},
-#line 353 "src/lexer-keywords.txt"
-      {"i32x4.neg", TokenType::Unary, Opcode::I32X4Neg},
+      {"f32x4.mul", TokenType::Binary, Opcode::F32X4Mul},
+      {""},
+#line 419 "src/lexer-keywords.txt"
+      {"i64.const", TokenType::Const, Opcode::I64Const},
+#line 281 "src/lexer-keywords.txt"
+      {"i32.const", TokenType::Const, Opcode::I32Const},
+      {""},
+#line 587 "src/lexer-keywords.txt"
+      {"select", TokenType::Select, Opcode::Select},
       {""},
 #line 354 "src/lexer-keywords.txt"
-      {"i32x4.ne", TokenType::Compare, Opcode::I32X4Ne},
-      {""}, {""},
-#line 154 "src/lexer-keywords.txt"
-      {"f64.trunc", TokenType::Unary, Opcode::F64Trunc},
-#line 92 "src/lexer-keywords.txt"
-      {"f32.trunc", TokenType::Unary, Opcode::F32Trunc},
-      {""}, {""}, {""}, {""}, {""}, {""}, {""}, {""}, {""},
-      {""}, {""}, {""}, {""},
-#line 146 "src/lexer-keywords.txt"
-      {"f64.nearest", TokenType::Unary, Opcode::F64Nearest},
-#line 85 "src/lexer-keywords.txt"
-      {"f32.nearest", TokenType::Unary, Opcode::F32Nearest},
-      {""}, {""}, {""},
-#line 123 "src/lexer-keywords.txt"
-      {"f32x4.trunc", TokenType::Unary, Opcode::F32X4Trunc},
-#line 580 "src/lexer-keywords.txt"
-      {"return", TokenType::Return, Opcode::Return},
-      {""}, {""}, {""}, {""}, {""},
-#line 457 "src/lexer-keywords.txt"
-      {"i64.store8", TokenType::Store, Opcode::I64Store8},
-#line 313 "src/lexer-keywords.txt"
-      {"i32.store8", TokenType::Store, Opcode::I32Store8},
-#line 145 "src/lexer-keywords.txt"
-      {"f64.mul", TokenType::Binary, Opcode::F64Mul},
-#line 84 "src/lexer-keywords.txt"
-      {"f32.mul", TokenType::Binary, Opcode::F32Mul},
-#line 95 "src/lexer-keywords.txt"
-      {"f32x4.add", TokenType::Binary, Opcode::F32X4Add},
-#line 110 "src/lexer-keywords.txt"
-      {"f32x4.nearest", TokenType::Unary, Opcode::F32X4Nearest},
-      {""}, {""}, {""},
+      {"i32x4.mul", TokenType::Binary, Opcode::I32X4Mul},
+      {""},
+#line 549 "src/lexer-keywords.txt"
+      {"local", TokenType::Local},
+      {""}, {""}, {""},
+#line 502 "src/lexer-keywords.txt"
+      {"i64.xor", TokenType::Binary, Opcode::I64Xor},
+#line 379 "src/lexer-keywords.txt"
+      {"i32.xor", TokenType::Binary, Opcode::I32Xor},
+#line 51 "src/lexer-keywords.txt"
+      {"delegate", TokenType::Delegate},
+      {""}, {""}, {""},
+#line 129 "src/lexer-keywords.txt"
+      {"f64.add", TokenType::Binary, Opcode::F64Add},
+#line 67 "src/lexer-keywords.txt"
+      {"f32.add", TokenType::Binary, Opcode::F32Add},
+#line 143 "src/lexer-keywords.txt"
+      {"f64.load", TokenType::Load, Opcode::F64Load},
+#line 82 "src/lexer-keywords.txt"
+      {"f32.load", TokenType::Load, Opcode::F32Load},
+      {""}, {""}, {""},
+#line 380 "src/lexer-keywords.txt"
+      {"i64.add", TokenType::Binary, Opcode::I64Add},
+#line 251 "src/lexer-keywords.txt"
+      {"i32.add", TokenType::Binary, Opcode::I32Add},
+#line 442 "src/lexer-keywords.txt"
+      {"i64.load", TokenType::Load, Opcode::I64Load},
+#line 299 "src/lexer-keywords.txt"
+      {"i32.load", TokenType::Load, Opcode::I32Load},
+#line 586 "src/lexer-keywords.txt"
+      {"run_once", TokenType::RunOnce},
+      {""}, {""}, {""},
+#line 121 "src/lexer-keywords.txt"
+      {"f32x4.replace_lane", TokenType::SimdLaneOp, Opcode::F32X4ReplaceLane},
+      {""}, {""}, {""},
+#line 381 "src/lexer-keywords.txt"
+      {"i64.and", TokenType::Binary, Opcode::I64And},
+#line 252 "src/lexer-keywords.txt"
+      {"i32.and", TokenType::Binary, Opcode::I32And},
+      {""},
+#line 358 "src/lexer-keywords.txt"
+      {"i32x4.replace_lane", TokenType::SimdLaneOp, Opcode::I32X4ReplaceLane},
+      {""}, {""}, {""},
+#line 431 "src/lexer-keywords.txt"
+      {"i64.ge_u", TokenType::Compare, Opcode::I64GeU},
+#line 290 "src/lexer-keywords.txt"
+      {"i32.ge_u", TokenType::Compare, Opcode::I32GeU},
+#line 435 "src/lexer-keywords.txt"
+      {"i64.le_u", TokenType::Compare, Opcode::I64LeU},
+#line 294 "src/lexer-keywords.txt"
+      {"i32.le_u", TokenType::Compare, Opcode::I32LeU},
+#line 430 "src/lexer-keywords.txt"
+      {"i64.ge_s", TokenType::Compare, Opcode::I64GeS},
+#line 289 "src/lexer-keywords.txt"
+      {"i32.ge_s", TokenType::Compare, Opcode::I32GeS},
+#line 434 "src/lexer-keywords.txt"
+      {"i64.le_s", TokenType::Compare, Opcode::I64LeS},
+#line 293 "src/lexer-keywords.txt"
+      {"i32.le_s", TokenType::Compare, Opcode::I32LeS},
+#line 433 "src/lexer-keywords.txt"
+      {"i64.gt_u", TokenType::Compare, Opcode::I64GtU},
+#line 292 "src/lexer-keywords.txt"
+      {"i32.gt_u", TokenType::Compare, Opcode::I32GtU},
+#line 444 "src/lexer-keywords.txt"
+      {"i64.lt_u", TokenType::Compare, Opcode::I64LtU},
+#line 301 "src/lexer-keywords.txt"
+      {"i32.lt_u", TokenType::Compare, Opcode::I32LtU},
+#line 432 "src/lexer-keywords.txt"
+      {"i64.gt_s", TokenType::Compare, Opcode::I64GtS},
+#line 291 "src/lexer-keywords.txt"
+      {"i32.gt_s", TokenType::Compare, Opcode::I32GtS},
 #line 443 "src/lexer-keywords.txt"
-      {"i64.mul", TokenType::Binary, Opcode::I64Mul},
+      {"i64.lt_s", TokenType::Compare, Opcode::I64LtS},
 #line 300 "src/lexer-keywords.txt"
-      {"i32.mul", TokenType::Binary, Opcode::I32Mul},
-#line 327 "src/lexer-keywords.txt"
-      {"i32x4.add", TokenType::Binary, Opcode::I32X4Add},
-      {""},
-#line 39 "src/lexer-keywords.txt"
-      {"call", TokenType::Call, Opcode::Call},
-      {""},
-#line 129 "src/lexer-keywords.txt"
-      {"f64.const", TokenType::Const, Opcode::F64Const},
-#line 67 "src/lexer-keywords.txt"
-      {"f32.const", TokenType::Const, Opcode::F32Const},
-      {""}, {""}, {""},
-#line 109 "src/lexer-keywords.txt"
-      {"f32x4.mul", TokenType::Binary, Opcode::F32X4Mul},
-      {""},
-#line 417 "src/lexer-keywords.txt"
-      {"i64.const", TokenType::Const, Opcode::I64Const},
-#line 279 "src/lexer-keywords.txt"
-      {"i32.const", TokenType::Const, Opcode::I32Const},
-      {""},
-#line 582 "src/lexer-keywords.txt"
-      {"select", TokenType::Select, Opcode::Select},
-      {""},
-#line 352 "src/lexer-keywords.txt"
-      {"i32x4.mul", TokenType::Binary, Opcode::I32X4Mul},
+      {"i32.lt_s", TokenType::Compare, Opcode::I32LtS},
+      {""}, {""}, {""},
+#line 546 "src/lexer-keywords.txt"
+      {"local.get", TokenType::LocalGet, Opcode::LocalGet},
       {""},
 #line 547 "src/lexer-keywords.txt"
-      {"local", TokenType::Local},
-      {""}, {""}, {""},
-#line 500 "src/lexer-keywords.txt"
-      {"i64.xor", TokenType::Binary, Opcode::I64Xor},
-#line 377 "src/lexer-keywords.txt"
-=======
-#line 146 "src/lexer-keywords.txt"
-      {"f64.neg", TokenType::Unary, Opcode::F64Neg},
-#line 85 "src/lexer-keywords.txt"
-      {"f32.neg", TokenType::Unary, Opcode::F32Neg},
-      {""},
-#line 151 "src/lexer-keywords.txt"
-      {"f64.store", TokenType::Store, Opcode::F64Store},
-#line 89 "src/lexer-keywords.txt"
-      {"f32.store", TokenType::Store, Opcode::F32Store},
-      {""},
-#line 449 "src/lexer-keywords.txt"
-      {"i64.rotr", TokenType::Binary, Opcode::I64Rotr},
-#line 306 "src/lexer-keywords.txt"
-      {"i32.rotr", TokenType::Binary, Opcode::I32Rotr},
-#line 448 "src/lexer-keywords.txt"
-      {"i64.rotl", TokenType::Binary, Opcode::I64Rotl},
-#line 305 "src/lexer-keywords.txt"
-      {"i32.rotl", TokenType::Binary, Opcode::I32Rotl},
-#line 456 "src/lexer-keywords.txt"
-      {"i64.store", TokenType::Store, Opcode::I64Store},
-#line 312 "src/lexer-keywords.txt"
-      {"i32.store", TokenType::Store, Opcode::I32Store},
-      {""}, {""}, {""}, {""}, {""}, {""}, {""},
-#line 572 "src/lexer-keywords.txt"
-      {"ref.null", TokenType::RefNull, Opcode::RefNull},
-#line 110 "src/lexer-keywords.txt"
-      {"f32x4.neg", TokenType::Unary, Opcode::F32X4Neg},
-      {""},
-#line 111 "src/lexer-keywords.txt"
-      {"f32x4.ne", TokenType::Compare, Opcode::F32X4Ne},
-      {""}, {""}, {""}, {""},
-#line 351 "src/lexer-keywords.txt"
-      {"i32x4.neg", TokenType::Unary, Opcode::I32X4Neg},
-      {""},
-#line 352 "src/lexer-keywords.txt"
-      {"i32x4.ne", TokenType::Compare, Opcode::I32X4Ne},
-      {""}, {""},
-#line 153 "src/lexer-keywords.txt"
-      {"f64.trunc", TokenType::Unary, Opcode::F64Trunc},
-#line 91 "src/lexer-keywords.txt"
-      {"f32.trunc", TokenType::Unary, Opcode::F32Trunc},
-      {""}, {""}, {""}, {""}, {""}, {""}, {""}, {""}, {""},
-      {""}, {""}, {""}, {""},
-#line 145 "src/lexer-keywords.txt"
-      {"f64.nearest", TokenType::Unary, Opcode::F64Nearest},
-#line 84 "src/lexer-keywords.txt"
-      {"f32.nearest", TokenType::Unary, Opcode::F32Nearest},
-      {""}, {""}, {""},
-#line 122 "src/lexer-keywords.txt"
-      {"f32x4.trunc", TokenType::Unary, Opcode::F32X4Trunc},
-#line 579 "src/lexer-keywords.txt"
-      {"return", TokenType::Return, Opcode::Return},
-      {""}, {""}, {""}, {""},
-#line 561 "src/lexer-keywords.txt"
-      {"null", TokenType::Null},
-#line 455 "src/lexer-keywords.txt"
-      {"i64.store8", TokenType::Store, Opcode::I64Store8},
-#line 311 "src/lexer-keywords.txt"
-      {"i32.store8", TokenType::Store, Opcode::I32Store8},
-#line 144 "src/lexer-keywords.txt"
-      {"f64.mul", TokenType::Binary, Opcode::F64Mul},
-#line 83 "src/lexer-keywords.txt"
-      {"f32.mul", TokenType::Binary, Opcode::F32Mul},
-#line 94 "src/lexer-keywords.txt"
-      {"f32x4.add", TokenType::Binary, Opcode::F32X4Add},
-#line 109 "src/lexer-keywords.txt"
-      {"f32x4.nearest", TokenType::Unary, Opcode::F32X4Nearest},
-      {""}, {""}, {""},
-#line 441 "src/lexer-keywords.txt"
-      {"i64.mul", TokenType::Binary, Opcode::I64Mul},
-#line 298 "src/lexer-keywords.txt"
-      {"i32.mul", TokenType::Binary, Opcode::I32Mul},
-#line 325 "src/lexer-keywords.txt"
-      {"i32x4.add", TokenType::Binary, Opcode::I32X4Add},
-      {""},
-#line 40 "src/lexer-keywords.txt"
-      {"call", TokenType::Call, Opcode::Call},
-      {""},
-#line 128 "src/lexer-keywords.txt"
-      {"f64.const", TokenType::Const, Opcode::F64Const},
-#line 66 "src/lexer-keywords.txt"
-      {"f32.const", TokenType::Const, Opcode::F32Const},
-      {""}, {""}, {""},
-#line 108 "src/lexer-keywords.txt"
-      {"f32x4.mul", TokenType::Binary, Opcode::F32X4Mul},
-      {""},
-#line 415 "src/lexer-keywords.txt"
-      {"i64.const", TokenType::Const, Opcode::I64Const},
-#line 277 "src/lexer-keywords.txt"
-      {"i32.const", TokenType::Const, Opcode::I32Const},
-      {""},
-#line 580 "src/lexer-keywords.txt"
-      {"select", TokenType::Select, Opcode::Select},
-      {""},
-#line 350 "src/lexer-keywords.txt"
-      {"i32x4.mul", TokenType::Binary, Opcode::I32X4Mul},
-      {""},
-#line 545 "src/lexer-keywords.txt"
-      {"local", TokenType::Local},
-      {""}, {""}, {""},
-#line 498 "src/lexer-keywords.txt"
-      {"i64.xor", TokenType::Binary, Opcode::I64Xor},
-#line 375 "src/lexer-keywords.txt"
->>>>>>> 0f5ba6f1
-      {"i32.xor", TokenType::Binary, Opcode::I32Xor},
-#line 49 "src/lexer-keywords.txt"
-      {"delegate", TokenType::Delegate},
-      {""}, {""}, {""},
-<<<<<<< HEAD
-#line 127 "src/lexer-keywords.txt"
-      {"f64.add", TokenType::Binary, Opcode::F64Add},
-#line 65 "src/lexer-keywords.txt"
-      {"f32.add", TokenType::Binary, Opcode::F32Add},
-#line 141 "src/lexer-keywords.txt"
-      {"f64.load", TokenType::Load, Opcode::F64Load},
-#line 80 "src/lexer-keywords.txt"
-      {"f32.load", TokenType::Load, Opcode::F32Load},
-      {""}, {""}, {""},
-#line 378 "src/lexer-keywords.txt"
-      {"i64.add", TokenType::Binary, Opcode::I64Add},
-#line 249 "src/lexer-keywords.txt"
-      {"i32.add", TokenType::Binary, Opcode::I32Add},
-#line 440 "src/lexer-keywords.txt"
-      {"i64.load", TokenType::Load, Opcode::I64Load},
-#line 297 "src/lexer-keywords.txt"
-      {"i32.load", TokenType::Load, Opcode::I32Load},
-#line 581 "src/lexer-keywords.txt"
-      {"run_once", TokenType::RunOnce},
-      {""}, {""}, {""},
-#line 119 "src/lexer-keywords.txt"
-      {"f32x4.replace_lane", TokenType::SimdLaneOp, Opcode::F32X4ReplaceLane},
-      {""}, {""}, {""},
-#line 379 "src/lexer-keywords.txt"
-      {"i64.and", TokenType::Binary, Opcode::I64And},
-#line 250 "src/lexer-keywords.txt"
-      {"i32.and", TokenType::Binary, Opcode::I32And},
-      {""},
-#line 356 "src/lexer-keywords.txt"
-      {"i32x4.replace_lane", TokenType::SimdLaneOp, Opcode::I32X4ReplaceLane},
-      {""}, {""}, {""},
-#line 429 "src/lexer-keywords.txt"
-      {"i64.ge_u", TokenType::Compare, Opcode::I64GeU},
-#line 288 "src/lexer-keywords.txt"
-      {"i32.ge_u", TokenType::Compare, Opcode::I32GeU},
-#line 433 "src/lexer-keywords.txt"
-      {"i64.le_u", TokenType::Compare, Opcode::I64LeU},
-#line 292 "src/lexer-keywords.txt"
-      {"i32.le_u", TokenType::Compare, Opcode::I32LeU},
-#line 428 "src/lexer-keywords.txt"
-      {"i64.ge_s", TokenType::Compare, Opcode::I64GeS},
-#line 287 "src/lexer-keywords.txt"
-      {"i32.ge_s", TokenType::Compare, Opcode::I32GeS},
-#line 432 "src/lexer-keywords.txt"
-      {"i64.le_s", TokenType::Compare, Opcode::I64LeS},
-#line 291 "src/lexer-keywords.txt"
-      {"i32.le_s", TokenType::Compare, Opcode::I32LeS},
-#line 431 "src/lexer-keywords.txt"
-      {"i64.gt_u", TokenType::Compare, Opcode::I64GtU},
-#line 290 "src/lexer-keywords.txt"
-      {"i32.gt_u", TokenType::Compare, Opcode::I32GtU},
-#line 442 "src/lexer-keywords.txt"
-      {"i64.lt_u", TokenType::Compare, Opcode::I64LtU},
-#line 299 "src/lexer-keywords.txt"
-      {"i32.lt_u", TokenType::Compare, Opcode::I32LtU},
-#line 430 "src/lexer-keywords.txt"
-      {"i64.gt_s", TokenType::Compare, Opcode::I64GtS},
-#line 289 "src/lexer-keywords.txt"
-      {"i32.gt_s", TokenType::Compare, Opcode::I32GtS},
-#line 441 "src/lexer-keywords.txt"
-      {"i64.lt_s", TokenType::Compare, Opcode::I64LtS},
-#line 298 "src/lexer-keywords.txt"
-      {"i32.lt_s", TokenType::Compare, Opcode::I32LtS},
-      {""}, {""}, {""},
-#line 544 "src/lexer-keywords.txt"
-      {"local.get", TokenType::LocalGet, Opcode::LocalGet},
-      {""},
-#line 545 "src/lexer-keywords.txt"
       {"local.set", TokenType::LocalSet, Opcode::LocalSet},
-#line 546 "src/lexer-keywords.txt"
+#line 548 "src/lexer-keywords.txt"
       {"local.tee", TokenType::LocalTee, Opcode::LocalTee},
-#line 416 "src/lexer-keywords.txt"
+#line 418 "src/lexer-keywords.txt"
       {"i64.clz", TokenType::Unary, Opcode::I64Clz},
-#line 278 "src/lexer-keywords.txt"
+#line 280 "src/lexer-keywords.txt"
       {"i32.clz", TokenType::Unary, Opcode::I32Clz},
       {""}, {""}, {""}, {""}, {""}, {""}, {""},
-#line 418 "src/lexer-keywords.txt"
+#line 420 "src/lexer-keywords.txt"
       {"i64.ctz", TokenType::Unary, Opcode::I64Ctz},
-#line 280 "src/lexer-keywords.txt"
+#line 282 "src/lexer-keywords.txt"
       {"i32.ctz", TokenType::Unary, Opcode::I32Ctz},
       {""}, {""}, {""}, {""}, {""}, {""}, {""}, {""},
-#line 355 "src/lexer-keywords.txt"
+#line 357 "src/lexer-keywords.txt"
       {"i32x4.relaxed_laneselect", TokenType::Ternary, Opcode::I32X4RelaxedLaneSelect},
-#line 328 "src/lexer-keywords.txt"
+#line 330 "src/lexer-keywords.txt"
       {"i32x4.all_true", TokenType::Unary, Opcode::I32X4AllTrue},
       {""},
-#line 128 "src/lexer-keywords.txt"
+#line 130 "src/lexer-keywords.txt"
       {"f64.ceil", TokenType::Unary, Opcode::F64Ceil},
-#line 66 "src/lexer-keywords.txt"
+#line 68 "src/lexer-keywords.txt"
       {"f32.ceil", TokenType::Unary, Opcode::F32Ceil},
       {""}, {""}, {""}, {""}, {""}, {""}, {""}, {""}, {""},
       {""}, {""}, {""}, {""}, {""}, {""}, {""}, {""},
-#line 592 "src/lexer-keywords.txt"
+#line 597 "src/lexer-keywords.txt"
       {"table.size", TokenType::TableSize, Opcode::TableSize},
       {""}, {""}, {""},
-#line 107 "src/lexer-keywords.txt"
+#line 109 "src/lexer-keywords.txt"
       {"f32x4.max", TokenType::Binary, Opcode::F32X4Max},
-#line 539 "src/lexer-keywords.txt"
+#line 541 "src/lexer-keywords.txt"
       {"if", TokenType::If, Opcode::If},
-#line 415 "src/lexer-keywords.txt"
+#line 417 "src/lexer-keywords.txt"
       {"i64.atomic.store", TokenType::AtomicStore, Opcode::I64AtomicStore},
-#line 277 "src/lexer-keywords.txt"
+#line 279 "src/lexer-keywords.txt"
       {"i32.atomic.store", TokenType::AtomicStore, Opcode::I32AtomicStore},
       {""}, {""}, {""}, {""}, {""}, {""},
-#line 569 "src/lexer-keywords.txt"
+#line 572 "src/lexer-keywords.txt"
       {"ref", TokenType::Ref},
       {""}, {""},
-#line 408 "src/lexer-keywords.txt"
+#line 410 "src/lexer-keywords.txt"
       {"i64.atomic.rmw.or", TokenType::AtomicRmw, Opcode::I64AtomicRmwOr},
-#line 271 "src/lexer-keywords.txt"
+#line 273 "src/lexer-keywords.txt"
       {"i32.atomic.rmw.or", TokenType::AtomicRmw, Opcode::I32AtomicRmwOr},
       {""}, {""}, {""}, {""}, {""},
-#line 579 "src/lexer-keywords.txt"
-=======
-#line 126 "src/lexer-keywords.txt"
-      {"f64.add", TokenType::Binary, Opcode::F64Add},
-#line 64 "src/lexer-keywords.txt"
-      {"f32.add", TokenType::Binary, Opcode::F32Add},
-#line 140 "src/lexer-keywords.txt"
-      {"f64.load", TokenType::Load, Opcode::F64Load},
-#line 79 "src/lexer-keywords.txt"
-      {"f32.load", TokenType::Load, Opcode::F32Load},
-      {""}, {""}, {""},
-#line 376 "src/lexer-keywords.txt"
-      {"i64.add", TokenType::Binary, Opcode::I64Add},
-#line 247 "src/lexer-keywords.txt"
-      {"i32.add", TokenType::Binary, Opcode::I32Add},
-#line 438 "src/lexer-keywords.txt"
-      {"i64.load", TokenType::Load, Opcode::I64Load},
+#line 584 "src/lexer-keywords.txt"
+      {"return_call", TokenType::ReturnCall, Opcode::ReturnCall},
+      {""}, {""},
+#line 57 "src/lexer-keywords.txt"
+      {"else", TokenType::Else, Opcode::Else},
+      {""}, {""}, {""}, {""}, {""},
+#line 59 "src/lexer-keywords.txt"
+      {"tag", TokenType::Tag},
+      {""},
+#line 103 "src/lexer-keywords.txt"
+      {"f32x4.extract_lane", TokenType::SimdLaneOp, Opcode::F32X4ExtractLane},
+#line 575 "src/lexer-keywords.txt"
+      {"ref.extern", TokenType::RefExtern},
+#line 344 "src/lexer-keywords.txt"
+      {"i32x4.relaxed_trunc_f64x2_u_zero", TokenType::Unary, Opcode::I32X4RelaxedTruncF64X2UZero},
+#line 95 "src/lexer-keywords.txt"
+      {"f32", Type::F32},
+#line 343 "src/lexer-keywords.txt"
+      {"i32x4.relaxed_trunc_f64x2_s_zero", TokenType::Unary, Opcode::I32X4RelaxedTruncF64X2SZero},
+      {""}, {""},
+#line 334 "src/lexer-keywords.txt"
+      {"i32x4.extract_lane", TokenType::SimdLaneOp, Opcode::I32X4ExtractLane},
+      {""},
+#line 195 "src/lexer-keywords.txt"
+      {"get", TokenType::Get},
+#line 326 "src/lexer-keywords.txt"
+      {"i32", Type::I32},
+#line 54 "src/lexer-keywords.txt"
+      {"either", TokenType::Either},
+      {""}, {""},
+#line 397 "src/lexer-keywords.txt"
+      {"i64.atomic.rmw32.sub_u", TokenType::AtomicRmw, Opcode::I64AtomicRmw32SubU},
+#line 441 "src/lexer-keywords.txt"
+      {"i64.load8_u", TokenType::Load, Opcode::I64Load8U},
+#line 298 "src/lexer-keywords.txt"
+      {"i32.load8_u", TokenType::Load, Opcode::I32Load8U},
+#line 440 "src/lexer-keywords.txt"
+      {"i64.load8_s", TokenType::Load, Opcode::I64Load8S},
+#line 297 "src/lexer-keywords.txt"
+      {"i32.load8_s", TokenType::Load, Opcode::I32Load8S},
+      {""},
+#line 416 "src/lexer-keywords.txt"
+      {"i64.atomic.store8", TokenType::AtomicStore, Opcode::I64AtomicStore8},
+#line 278 "src/lexer-keywords.txt"
+      {"i32.atomic.store8", TokenType::AtomicStore, Opcode::I32AtomicStore8},
+#line 437 "src/lexer-keywords.txt"
+      {"i64.load16_u", TokenType::Load, Opcode::I64Load16U},
+#line 296 "src/lexer-keywords.txt"
+      {"i32.load16_u", TokenType::Load, Opcode::I32Load16U},
+#line 463 "src/lexer-keywords.txt"
+      {"i64.trunc_f32_u", TokenType::Convert, Opcode::I64TruncF32U},
+#line 319 "src/lexer-keywords.txt"
+      {"i32.trunc_f32_u", TokenType::Convert, Opcode::I32TruncF32U},
+#line 436 "src/lexer-keywords.txt"
+      {"i64.load16_s", TokenType::Load, Opcode::I64Load16S},
 #line 295 "src/lexer-keywords.txt"
-      {"i32.load", TokenType::Load, Opcode::I32Load},
-      {""}, {""}, {""}, {""},
-#line 118 "src/lexer-keywords.txt"
-      {"f32x4.replace_lane", TokenType::SimdLaneOp, Opcode::F32X4ReplaceLane},
-      {""}, {""}, {""},
-#line 377 "src/lexer-keywords.txt"
-      {"i64.and", TokenType::Binary, Opcode::I64And},
-#line 248 "src/lexer-keywords.txt"
-      {"i32.and", TokenType::Binary, Opcode::I32And},
-      {""},
-#line 354 "src/lexer-keywords.txt"
-      {"i32x4.replace_lane", TokenType::SimdLaneOp, Opcode::I32X4ReplaceLane},
-      {""}, {""}, {""},
-#line 427 "src/lexer-keywords.txt"
-      {"i64.ge_u", TokenType::Compare, Opcode::I64GeU},
-#line 286 "src/lexer-keywords.txt"
-      {"i32.ge_u", TokenType::Compare, Opcode::I32GeU},
-#line 431 "src/lexer-keywords.txt"
-      {"i64.le_u", TokenType::Compare, Opcode::I64LeU},
-#line 290 "src/lexer-keywords.txt"
-      {"i32.le_u", TokenType::Compare, Opcode::I32LeU},
-#line 426 "src/lexer-keywords.txt"
-      {"i64.ge_s", TokenType::Compare, Opcode::I64GeS},
-#line 285 "src/lexer-keywords.txt"
-      {"i32.ge_s", TokenType::Compare, Opcode::I32GeS},
-#line 430 "src/lexer-keywords.txt"
-      {"i64.le_s", TokenType::Compare, Opcode::I64LeS},
-#line 289 "src/lexer-keywords.txt"
-      {"i32.le_s", TokenType::Compare, Opcode::I32LeS},
-#line 429 "src/lexer-keywords.txt"
-      {"i64.gt_u", TokenType::Compare, Opcode::I64GtU},
-#line 288 "src/lexer-keywords.txt"
-      {"i32.gt_u", TokenType::Compare, Opcode::I32GtU},
-#line 440 "src/lexer-keywords.txt"
-      {"i64.lt_u", TokenType::Compare, Opcode::I64LtU},
-#line 297 "src/lexer-keywords.txt"
-      {"i32.lt_u", TokenType::Compare, Opcode::I32LtU},
-#line 428 "src/lexer-keywords.txt"
-      {"i64.gt_s", TokenType::Compare, Opcode::I64GtS},
-#line 287 "src/lexer-keywords.txt"
-      {"i32.gt_s", TokenType::Compare, Opcode::I32GtS},
-#line 439 "src/lexer-keywords.txt"
-      {"i64.lt_s", TokenType::Compare, Opcode::I64LtS},
-#line 296 "src/lexer-keywords.txt"
-      {"i32.lt_s", TokenType::Compare, Opcode::I32LtS},
-      {""}, {""}, {""},
-#line 542 "src/lexer-keywords.txt"
-      {"local.get", TokenType::LocalGet, Opcode::LocalGet},
-      {""},
-#line 543 "src/lexer-keywords.txt"
-      {"local.set", TokenType::LocalSet, Opcode::LocalSet},
-#line 544 "src/lexer-keywords.txt"
-      {"local.tee", TokenType::LocalTee, Opcode::LocalTee},
-      {""}, {""}, {""}, {""}, {""}, {""}, {""}, {""}, {""},
-      {""}, {""}, {""}, {""}, {""}, {""}, {""}, {""}, {""},
-      {""},
-#line 353 "src/lexer-keywords.txt"
-      {"i32x4.relaxed_laneselect", TokenType::Ternary, Opcode::I32X4RelaxedLaneSelect},
-#line 326 "src/lexer-keywords.txt"
-      {"i32x4.all_true", TokenType::Unary, Opcode::I32X4AllTrue},
-      {""},
-#line 127 "src/lexer-keywords.txt"
-      {"f64.ceil", TokenType::Unary, Opcode::F64Ceil},
-#line 65 "src/lexer-keywords.txt"
-      {"f32.ceil", TokenType::Unary, Opcode::F32Ceil},
-      {""}, {""}, {""}, {""}, {""}, {""}, {""}, {""}, {""},
-      {""}, {""}, {""}, {""}, {""}, {""}, {""}, {""},
-#line 590 "src/lexer-keywords.txt"
-      {"table.size", TokenType::TableSize, Opcode::TableSize},
-      {""}, {""}, {""},
-#line 106 "src/lexer-keywords.txt"
-      {"f32x4.max", TokenType::Binary, Opcode::F32X4Max},
-#line 537 "src/lexer-keywords.txt"
-      {"if", TokenType::If, Opcode::If},
+      {"i32.load16_s", TokenType::Load, Opcode::I32Load16S},
+#line 462 "src/lexer-keywords.txt"
+      {"i64.trunc_f32_s", TokenType::Convert, Opcode::I64TruncF32S},
+#line 318 "src/lexer-keywords.txt"
+      {"i32.trunc_f32_s", TokenType::Convert, Opcode::I32TruncF32S},
+#line 451 "src/lexer-keywords.txt"
+      {"i64.rem_u", TokenType::Binary, Opcode::I64RemU},
+#line 308 "src/lexer-keywords.txt"
+      {"i32.rem_u", TokenType::Binary, Opcode::I32RemU},
+#line 450 "src/lexer-keywords.txt"
+      {"i64.rem_s", TokenType::Binary, Opcode::I64RemS},
+#line 307 "src/lexer-keywords.txt"
+      {"i32.rem_s", TokenType::Binary, Opcode::I32RemS},
+      {""},
+#line 58 "src/lexer-keywords.txt"
+      {"end", TokenType::End, Opcode::End},
+      {""},
 #line 413 "src/lexer-keywords.txt"
-      {"i64.atomic.store", TokenType::AtomicStore, Opcode::I64AtomicStore},
-#line 275 "src/lexer-keywords.txt"
-      {"i32.atomic.store", TokenType::AtomicStore, Opcode::I32AtomicStore},
-      {""}, {""}, {""}, {""}, {""}, {""},
-#line 566 "src/lexer-keywords.txt"
-      {"ref", TokenType::Ref},
-      {""}, {""},
-#line 406 "src/lexer-keywords.txt"
-      {"i64.atomic.rmw.or", TokenType::AtomicRmw, Opcode::I64AtomicRmwOr},
-#line 269 "src/lexer-keywords.txt"
-      {"i32.atomic.rmw.or", TokenType::AtomicRmw, Opcode::I32AtomicRmwOr},
-      {""}, {""}, {""}, {""}, {""},
-#line 578 "src/lexer-keywords.txt"
->>>>>>> 0f5ba6f1
-      {"return_call", TokenType::ReturnCall, Opcode::ReturnCall},
-      {""}, {""},
-#line 55 "src/lexer-keywords.txt"
-      {"else", TokenType::Else, Opcode::Else},
-      {""}, {""}, {""}, {""}, {""},
-#line 57 "src/lexer-keywords.txt"
-      {"tag", TokenType::Tag},
-      {""},
-<<<<<<< HEAD
-#line 101 "src/lexer-keywords.txt"
-      {"f32x4.extract_lane", TokenType::SimdLaneOp, Opcode::F32X4ExtractLane},
-#line 571 "src/lexer-keywords.txt"
-      {"ref.extern", TokenType::RefExtern},
-#line 342 "src/lexer-keywords.txt"
-      {"i32x4.relaxed_trunc_f64x2_u_zero", TokenType::Unary, Opcode::I32X4RelaxedTruncF64X2UZero},
-#line 93 "src/lexer-keywords.txt"
-      {"f32", Type::F32},
-#line 341 "src/lexer-keywords.txt"
-      {"i32x4.relaxed_trunc_f64x2_s_zero", TokenType::Unary, Opcode::I32X4RelaxedTruncF64X2SZero},
-      {""}, {""},
-#line 332 "src/lexer-keywords.txt"
-      {"i32x4.extract_lane", TokenType::SimdLaneOp, Opcode::I32X4ExtractLane},
-      {""},
-#line 193 "src/lexer-keywords.txt"
-      {"get", TokenType::Get},
-#line 324 "src/lexer-keywords.txt"
-=======
-#line 100 "src/lexer-keywords.txt"
-      {"f32x4.extract_lane", TokenType::SimdLaneOp, Opcode::F32X4ExtractLane},
-#line 569 "src/lexer-keywords.txt"
-      {"ref.extern", TokenType::RefExtern},
-#line 340 "src/lexer-keywords.txt"
-      {"i32x4.relaxed_trunc_f64x2_u_zero", TokenType::Unary, Opcode::I32X4RelaxedTruncF64X2UZero},
-#line 92 "src/lexer-keywords.txt"
-      {"f32", Type::F32},
-#line 339 "src/lexer-keywords.txt"
-      {"i32x4.relaxed_trunc_f64x2_s_zero", TokenType::Unary, Opcode::I32X4RelaxedTruncF64X2SZero},
-      {""}, {""},
-#line 330 "src/lexer-keywords.txt"
-      {"i32x4.extract_lane", TokenType::SimdLaneOp, Opcode::I32X4ExtractLane},
-      {""},
-#line 191 "src/lexer-keywords.txt"
-      {"get", TokenType::Get},
-#line 322 "src/lexer-keywords.txt"
->>>>>>> 0f5ba6f1
-      {"i32", Type::I32},
-#line 52 "src/lexer-keywords.txt"
-      {"either", TokenType::Either},
-      {""}, {""},
-<<<<<<< HEAD
-#line 395 "src/lexer-keywords.txt"
-      {"i64.atomic.rmw32.sub_u", TokenType::AtomicRmw, Opcode::I64AtomicRmw32SubU},
-#line 439 "src/lexer-keywords.txt"
-      {"i64.load8_u", TokenType::Load, Opcode::I64Load8U},
-#line 296 "src/lexer-keywords.txt"
-      {"i32.load8_u", TokenType::Load, Opcode::I32Load8U},
-#line 438 "src/lexer-keywords.txt"
-      {"i64.load8_s", TokenType::Load, Opcode::I64Load8S},
-#line 295 "src/lexer-keywords.txt"
-      {"i32.load8_s", TokenType::Load, Opcode::I32Load8S},
-      {""},
-#line 414 "src/lexer-keywords.txt"
-      {"i64.atomic.store8", TokenType::AtomicStore, Opcode::I64AtomicStore8},
+      {"i64.atomic.rmw.xor", TokenType::AtomicRmw, Opcode::I64AtomicRmwXor},
 #line 276 "src/lexer-keywords.txt"
-      {"i32.atomic.store8", TokenType::AtomicStore, Opcode::I32AtomicStore8},
-#line 435 "src/lexer-keywords.txt"
-      {"i64.load16_u", TokenType::Load, Opcode::I64Load16U},
-#line 294 "src/lexer-keywords.txt"
-      {"i32.load16_u", TokenType::Load, Opcode::I32Load16U},
-#line 461 "src/lexer-keywords.txt"
-      {"i64.trunc_f32_u", TokenType::Convert, Opcode::I64TruncF32U},
-#line 317 "src/lexer-keywords.txt"
-      {"i32.trunc_f32_u", TokenType::Convert, Opcode::I32TruncF32U},
-#line 434 "src/lexer-keywords.txt"
-      {"i64.load16_s", TokenType::Load, Opcode::I64Load16S},
-#line 293 "src/lexer-keywords.txt"
-      {"i32.load16_s", TokenType::Load, Opcode::I32Load16S},
-#line 460 "src/lexer-keywords.txt"
-      {"i64.trunc_f32_s", TokenType::Convert, Opcode::I64TruncF32S},
-#line 316 "src/lexer-keywords.txt"
-      {"i32.trunc_f32_s", TokenType::Convert, Opcode::I32TruncF32S},
-#line 449 "src/lexer-keywords.txt"
-      {"i64.rem_u", TokenType::Binary, Opcode::I64RemU},
-#line 306 "src/lexer-keywords.txt"
-      {"i32.rem_u", TokenType::Binary, Opcode::I32RemU},
-#line 448 "src/lexer-keywords.txt"
-      {"i64.rem_s", TokenType::Binary, Opcode::I64RemS},
-#line 305 "src/lexer-keywords.txt"
-=======
-#line 393 "src/lexer-keywords.txt"
-      {"i64.atomic.rmw32.sub_u", TokenType::AtomicRmw, Opcode::I64AtomicRmw32SubU},
-#line 437 "src/lexer-keywords.txt"
-      {"i64.load8_u", TokenType::Load, Opcode::I64Load8U},
-#line 294 "src/lexer-keywords.txt"
-      {"i32.load8_u", TokenType::Load, Opcode::I32Load8U},
-#line 436 "src/lexer-keywords.txt"
-      {"i64.load8_s", TokenType::Load, Opcode::I64Load8S},
-#line 293 "src/lexer-keywords.txt"
-      {"i32.load8_s", TokenType::Load, Opcode::I32Load8S},
-      {""},
-#line 412 "src/lexer-keywords.txt"
-      {"i64.atomic.store8", TokenType::AtomicStore, Opcode::I64AtomicStore8},
-#line 274 "src/lexer-keywords.txt"
-      {"i32.atomic.store8", TokenType::AtomicStore, Opcode::I32AtomicStore8},
-#line 433 "src/lexer-keywords.txt"
-      {"i64.load16_u", TokenType::Load, Opcode::I64Load16U},
-#line 292 "src/lexer-keywords.txt"
-      {"i32.load16_u", TokenType::Load, Opcode::I32Load16U},
-#line 459 "src/lexer-keywords.txt"
-      {"i64.trunc_f32_u", TokenType::Convert, Opcode::I64TruncF32U},
-#line 315 "src/lexer-keywords.txt"
-      {"i32.trunc_f32_u", TokenType::Convert, Opcode::I32TruncF32U},
-#line 432 "src/lexer-keywords.txt"
-      {"i64.load16_s", TokenType::Load, Opcode::I64Load16S},
-#line 291 "src/lexer-keywords.txt"
-      {"i32.load16_s", TokenType::Load, Opcode::I32Load16S},
-#line 458 "src/lexer-keywords.txt"
-      {"i64.trunc_f32_s", TokenType::Convert, Opcode::I64TruncF32S},
-#line 314 "src/lexer-keywords.txt"
-      {"i32.trunc_f32_s", TokenType::Convert, Opcode::I32TruncF32S},
-#line 447 "src/lexer-keywords.txt"
-      {"i64.rem_u", TokenType::Binary, Opcode::I64RemU},
-#line 304 "src/lexer-keywords.txt"
-      {"i32.rem_u", TokenType::Binary, Opcode::I32RemU},
-#line 446 "src/lexer-keywords.txt"
-      {"i64.rem_s", TokenType::Binary, Opcode::I64RemS},
-#line 303 "src/lexer-keywords.txt"
->>>>>>> 0f5ba6f1
-      {"i32.rem_s", TokenType::Binary, Opcode::I32RemS},
-      {""},
-#line 56 "src/lexer-keywords.txt"
-      {"end", TokenType::End, Opcode::End},
-      {""},
-<<<<<<< HEAD
-#line 411 "src/lexer-keywords.txt"
-      {"i64.atomic.rmw.xor", TokenType::AtomicRmw, Opcode::I64AtomicRmwXor},
-#line 274 "src/lexer-keywords.txt"
       {"i32.atomic.rmw.xor", TokenType::AtomicRmw, Opcode::I32AtomicRmwXor},
       {""}, {""}, {""}, {""}, {""}, {""},
-#line 594 "src/lexer-keywords.txt"
+#line 599 "src/lexer-keywords.txt"
       {"then", TokenType::Then},
-#line 590 "src/lexer-keywords.txt"
+#line 595 "src/lexer-keywords.txt"
       {"table.init", TokenType::TableInit, Opcode::TableInit},
       {""}, {""},
-#line 348 "src/lexer-keywords.txt"
+#line 350 "src/lexer-keywords.txt"
       {"i32x4.max_u", TokenType::Binary, Opcode::I32X4MaxU},
       {""},
-#line 347 "src/lexer-keywords.txt"
+#line 349 "src/lexer-keywords.txt"
       {"i32x4.max_s", TokenType::Binary, Opcode::I32X4MaxS},
       {""},
+#line 396 "src/lexer-keywords.txt"
+      {"i64.atomic.rmw32.or_u", TokenType::AtomicRmw, Opcode::I64AtomicRmw32OrU},
+#line 454 "src/lexer-keywords.txt"
+      {"i64.shl", TokenType::Binary, Opcode::I64Shl},
+#line 311 "src/lexer-keywords.txt"
+      {"i32.shl", TokenType::Binary, Opcode::I32Shl},
+      {""}, {""},
+#line 119 "src/lexer-keywords.txt"
+      {"f32x4.relaxed_min", TokenType::Binary, Opcode::F32X4RelaxedMin},
+      {""},
+#line 120 "src/lexer-keywords.txt"
+      {"f32x4.relaxed_nmadd", TokenType::Ternary, Opcode::F32X4RelaxedNmadd},
+#line 145 "src/lexer-keywords.txt"
+      {"f64.max", TokenType::Binary, Opcode::F64Max},
+#line 84 "src/lexer-keywords.txt"
+      {"f32.max", TokenType::Binary, Opcode::F32Max},
+      {""}, {""},
+#line 165 "src/lexer-keywords.txt"
+      {"f64x2.ge", TokenType::Compare, Opcode::F64X2Ge},
+      {""},
+#line 167 "src/lexer-keywords.txt"
+      {"f64x2.le", TokenType::Compare, Opcode::F64X2Le},
+      {""}, {""},
+#line 393 "src/lexer-keywords.txt"
+      {"i64.atomic.rmw32.add_u", TokenType::AtomicRmw, Opcode::I64AtomicRmw32AddU},
+      {""},
+#line 359 "src/lexer-keywords.txt"
+      {"i32x4.shl", TokenType::Binary, Opcode::I32X4Shl},
+#line 36 "src/lexer-keywords.txt"
+      {"br_on_null", TokenType::BrOnNull, Opcode::BrOnNull},
+      {""},
+#line 579 "src/lexer-keywords.txt"
+      {"register", TokenType::Register},
+#line 385 "src/lexer-keywords.txt"
+      {"i64.atomic.load", TokenType::AtomicLoad, Opcode::I64AtomicLoad},
+#line 255 "src/lexer-keywords.txt"
+      {"i32.atomic.load", TokenType::AtomicLoad, Opcode::I32AtomicLoad},
+      {""}, {""}, {""},
+#line 166 "src/lexer-keywords.txt"
+      {"f64x2.gt", TokenType::Compare, Opcode::F64X2Gt},
 #line 394 "src/lexer-keywords.txt"
-      {"i64.atomic.rmw32.or_u", TokenType::AtomicRmw, Opcode::I64AtomicRmw32OrU},
-#line 452 "src/lexer-keywords.txt"
-      {"i64.shl", TokenType::Binary, Opcode::I64Shl},
-#line 309 "src/lexer-keywords.txt"
-      {"i32.shl", TokenType::Binary, Opcode::I32Shl},
-      {""}, {""},
+      {"i64.atomic.rmw32.and_u", TokenType::AtomicRmw, Opcode::I64AtomicRmw32AndU},
+#line 168 "src/lexer-keywords.txt"
+      {"f64x2.lt", TokenType::Compare, Opcode::F64X2Lt},
+      {""},
+#line 63 "src/lexer-keywords.txt"
+      {"exn", Type::ExnRef, TokenType::Exn},
+      {""}, {""},
+#line 481 "src/lexer-keywords.txt"
+      {"i64x2.ge_s", TokenType::Binary, Opcode::I64X2GeS},
+#line 160 "src/lexer-keywords.txt"
+      {"f64x2.ceil", TokenType::Unary, Opcode::F64X2Ceil},
+#line 480 "src/lexer-keywords.txt"
+      {"i64x2.le_s", TokenType::Binary, Opcode::I64X2LeS},
+      {""}, {""}, {""}, {""}, {""},
+#line 479 "src/lexer-keywords.txt"
+      {"i64x2.gt_s", TokenType::Binary, Opcode::I64X2GtS},
+      {""},
+#line 478 "src/lexer-keywords.txt"
+      {"i64x2.lt_s", TokenType::Binary, Opcode::I64X2LtS},
+#line 104 "src/lexer-keywords.txt"
+      {"f32x4.floor", TokenType::Unary, Opcode::F32X4Floor},
+      {""}, {""},
+#line 190 "src/lexer-keywords.txt"
+      {"field", TokenType::Field},
 #line 117 "src/lexer-keywords.txt"
-      {"f32x4.relaxed_min", TokenType::Binary, Opcode::F32X4RelaxedMin},
-      {""},
-#line 118 "src/lexer-keywords.txt"
-      {"f32x4.relaxed_nmadd", TokenType::Ternary, Opcode::F32X4RelaxedNmadd},
-#line 143 "src/lexer-keywords.txt"
-      {"f64.max", TokenType::Binary, Opcode::F64Max},
-#line 82 "src/lexer-keywords.txt"
-      {"f32.max", TokenType::Binary, Opcode::F32Max},
-      {""}, {""},
-#line 163 "src/lexer-keywords.txt"
-      {"f64x2.ge", TokenType::Compare, Opcode::F64X2Ge},
-      {""},
-#line 165 "src/lexer-keywords.txt"
-      {"f64x2.le", TokenType::Compare, Opcode::F64X2Le},
-      {""}, {""},
-#line 391 "src/lexer-keywords.txt"
-      {"i64.atomic.rmw32.add_u", TokenType::AtomicRmw, Opcode::I64AtomicRmw32AddU},
-      {""},
-#line 357 "src/lexer-keywords.txt"
-      {"i32x4.shl", TokenType::Binary, Opcode::I32X4Shl},
-      {""}, {""},
-#line 575 "src/lexer-keywords.txt"
-      {"register", TokenType::Register},
-#line 383 "src/lexer-keywords.txt"
-      {"i64.atomic.load", TokenType::AtomicLoad, Opcode::I64AtomicLoad},
-#line 253 "src/lexer-keywords.txt"
-      {"i32.atomic.load", TokenType::AtomicLoad, Opcode::I32AtomicLoad},
-      {""}, {""}, {""},
-#line 164 "src/lexer-keywords.txt"
-      {"f64x2.gt", TokenType::Compare, Opcode::F64X2Gt},
-#line 392 "src/lexer-keywords.txt"
-      {"i64.atomic.rmw32.and_u", TokenType::AtomicRmw, Opcode::I64AtomicRmw32AndU},
-#line 166 "src/lexer-keywords.txt"
-      {"f64x2.lt", TokenType::Compare, Opcode::F64X2Lt},
-      {""},
-#line 61 "src/lexer-keywords.txt"
-      {"exn", Type::ExnRef, TokenType::Exn},
-      {""}, {""},
-#line 479 "src/lexer-keywords.txt"
-      {"i64x2.ge_s", TokenType::Binary, Opcode::I64X2GeS},
-#line 158 "src/lexer-keywords.txt"
-      {"f64x2.ceil", TokenType::Unary, Opcode::F64X2Ceil},
-#line 478 "src/lexer-keywords.txt"
-      {"i64x2.le_s", TokenType::Binary, Opcode::I64X2LeS},
-      {""}, {""}, {""}, {""}, {""},
-#line 477 "src/lexer-keywords.txt"
-      {"i64x2.gt_s", TokenType::Binary, Opcode::I64X2GtS},
-      {""},
-#line 476 "src/lexer-keywords.txt"
-      {"i64x2.lt_s", TokenType::Binary, Opcode::I64X2LtS},
-#line 102 "src/lexer-keywords.txt"
-      {"f32x4.floor", TokenType::Unary, Opcode::F32X4Floor},
-      {""}, {""},
-#line 188 "src/lexer-keywords.txt"
-      {"field", TokenType::Field},
-#line 115 "src/lexer-keywords.txt"
       {"f32x4.relaxed_madd", TokenType::Ternary, Opcode::F32X4RelaxedMadd},
       {""}, {""}, {""}, {""}, {""},
-#line 423 "src/lexer-keywords.txt"
+#line 425 "src/lexer-keywords.txt"
       {"i64.extend16_s", TokenType::Unary, Opcode::I64Extend16S},
-#line 285 "src/lexer-keywords.txt"
+#line 287 "src/lexer-keywords.txt"
       {"i32.extend16_s", TokenType::Unary, Opcode::I32Extend16S},
       {""},
-#line 543 "src/lexer-keywords.txt"
+#line 545 "src/lexer-keywords.txt"
       {"item", TokenType::Item},
       {""}, {""},
-#line 425 "src/lexer-keywords.txt"
+#line 427 "src/lexer-keywords.txt"
       {"i64.extend8_s", TokenType::Unary, Opcode::I64Extend8S},
-#line 286 "src/lexer-keywords.txt"
+#line 288 "src/lexer-keywords.txt"
       {"i32.extend8_s", TokenType::Unary, Opcode::I32Extend8S},
       {""}, {""},
-#line 572 "src/lexer-keywords.txt"
+#line 576 "src/lexer-keywords.txt"
       {"ref.func", TokenType::RefFunc, Opcode::RefFunc},
-#line 137 "src/lexer-keywords.txt"
+#line 139 "src/lexer-keywords.txt"
       {"f64.floor", TokenType::Unary, Opcode::F64Floor},
-#line 76 "src/lexer-keywords.txt"
+#line 78 "src/lexer-keywords.txt"
       {"f32.floor", TokenType::Unary, Opcode::F32Floor},
       {""}, {""}, {""}, {""}, {""}, {""}, {""}, {""},
+#line 173 "src/lexer-keywords.txt"
+      {"f64x2.neg", TokenType::Unary, Opcode::F64X2Neg},
+#line 110 "src/lexer-keywords.txt"
+      {"f32x4.min", TokenType::Binary, Opcode::F32X4Min},
+#line 174 "src/lexer-keywords.txt"
+      {"f64x2.ne", TokenType::Compare, Opcode::F64X2Ne},
+      {""}, {""}, {""}, {""},
+#line 483 "src/lexer-keywords.txt"
+      {"i64x2.neg", TokenType::Unary, Opcode::I64X2Neg},
+#line 458 "src/lexer-keywords.txt"
+      {"i64.store32", TokenType::Store, Opcode::I64Store32},
+#line 477 "src/lexer-keywords.txt"
+      {"i64x2.ne", TokenType::Binary, Opcode::I64X2Ne},
+      {""},
+#line 61 "src/lexer-keywords.txt"
+      {"extern", Type::ExternRef, TokenType::Extern},
+#line 400 "src/lexer-keywords.txt"
+      {"i64.atomic.rmw8.add_u", TokenType::AtomicRmw, Opcode::I64AtomicRmw8AddU},
+#line 263 "src/lexer-keywords.txt"
+      {"i32.atomic.rmw8.add_u", TokenType::AtomicRmw, Opcode::I32AtomicRmw8AddU},
+      {""}, {""},
+#line 398 "src/lexer-keywords.txt"
+      {"i64.atomic.rmw32.xchg_u", TokenType::AtomicRmw, Opcode::I64AtomicRmw32XchgU},
+      {""},
+#line 118 "src/lexer-keywords.txt"
+      {"f32x4.relaxed_max", TokenType::Binary, Opcode::F32X4RelaxedMax},
+#line 574 "src/lexer-keywords.txt"
+      {"ref.as_non_null", TokenType::RefAsNonNull, Opcode::RefAsNonNull},
+      {""}, {""}, {""}, {""},
+#line 401 "src/lexer-keywords.txt"
+      {"i64.atomic.rmw8.and_u", TokenType::AtomicRmw, Opcode::I64AtomicRmw8AndU},
+#line 264 "src/lexer-keywords.txt"
+      {"i32.atomic.rmw8.and_u", TokenType::AtomicRmw, Opcode::I32AtomicRmw8AndU},
+      {""}, {""},
+#line 194 "src/lexer-keywords.txt"
+      {"function", TokenType::Function},
+#line 407 "src/lexer-keywords.txt"
+      {"i64.atomic.rmw.add", TokenType::AtomicRmw, Opcode::I64AtomicRmwAdd},
+#line 270 "src/lexer-keywords.txt"
+      {"i32.atomic.rmw.add", TokenType::AtomicRmw, Opcode::I32AtomicRmwAdd},
+      {""},
+#line 185 "src/lexer-keywords.txt"
+      {"f64x2.trunc", TokenType::Unary, Opcode::F64X2Trunc},
+      {""}, {""},
+#line 399 "src/lexer-keywords.txt"
+      {"i64.atomic.rmw32.xor_u", TokenType::AtomicRmw, Opcode::I64AtomicRmw32XorU},
+      {""},
+#line 602 "src/lexer-keywords.txt"
+      {"try", TokenType::Try, Opcode::Try},
+#line 563 "src/lexer-keywords.txt"
+      {"nan:canonical", TokenType::NanCanonical},
+      {""}, {""},
+#line 408 "src/lexer-keywords.txt"
+      {"i64.atomic.rmw.and", TokenType::AtomicRmw, Opcode::I64AtomicRmwAnd},
+#line 271 "src/lexer-keywords.txt"
+      {"i32.atomic.rmw.and", TokenType::AtomicRmw, Opcode::I32AtomicRmwAnd},
+#line 159 "src/lexer-keywords.txt"
+      {"f64x2.add", TokenType::Binary, Opcode::F64X2Add},
+#line 172 "src/lexer-keywords.txt"
+      {"f64x2.nearest", TokenType::Unary, Opcode::F64X2Nearest},
+      {""}, {""}, {""},
+#line 146 "src/lexer-keywords.txt"
+      {"f64.min", TokenType::Binary, Opcode::F64Min},
+#line 85 "src/lexer-keywords.txt"
+      {"f32.min", TokenType::Binary, Opcode::F32Min},
+#line 471 "src/lexer-keywords.txt"
+      {"i64x2.add", TokenType::Binary, Opcode::I64X2Add},
+      {""}, {""},
+#line 406 "src/lexer-keywords.txt"
+      {"i64.atomic.rmw8.xor_u", TokenType::AtomicRmw, Opcode::I64AtomicRmw8XorU},
+#line 269 "src/lexer-keywords.txt"
+      {"i32.atomic.rmw8.xor_u", TokenType::AtomicRmw, Opcode::I32AtomicRmw8XorU},
+      {""},
+#line 465 "src/lexer-keywords.txt"
+      {"i64.trunc_f64_u", TokenType::Convert, Opcode::I64TruncF64U},
+#line 321 "src/lexer-keywords.txt"
+      {"i32.trunc_f64_u", TokenType::Convert, Opcode::I32TruncF64U},
+      {""},
 #line 171 "src/lexer-keywords.txt"
-      {"f64x2.neg", TokenType::Unary, Opcode::F64X2Neg},
-#line 108 "src/lexer-keywords.txt"
-      {"f32x4.min", TokenType::Binary, Opcode::F32X4Min},
-#line 172 "src/lexer-keywords.txt"
-      {"f64x2.ne", TokenType::Compare, Opcode::F64X2Ne},
-      {""}, {""}, {""}, {""},
-#line 481 "src/lexer-keywords.txt"
-      {"i64x2.neg", TokenType::Unary, Opcode::I64X2Neg},
-#line 456 "src/lexer-keywords.txt"
-      {"i64.store32", TokenType::Store, Opcode::I64Store32},
+      {"f64x2.mul", TokenType::Binary, Opcode::F64X2Mul},
+#line 464 "src/lexer-keywords.txt"
+      {"i64.trunc_f64_s", TokenType::Convert, Opcode::I64TruncF64S},
+#line 320 "src/lexer-keywords.txt"
+      {"i32.trunc_f64_s", TokenType::Convert, Opcode::I32TruncF64S},
+#line 577 "src/lexer-keywords.txt"
+      {"ref.is_null", TokenType::RefIsNull, Opcode::RefIsNull},
+#line 47 "src/lexer-keywords.txt"
+      {"compilation", TokenType::Compilation},
+      {""}, {""},
 #line 475 "src/lexer-keywords.txt"
-      {"i64x2.ne", TokenType::Binary, Opcode::I64X2Ne},
-      {""},
-#line 59 "src/lexer-keywords.txt"
-      {"extern", Type::ExternRef, TokenType::Extern},
-#line 398 "src/lexer-keywords.txt"
-      {"i64.atomic.rmw8.add_u", TokenType::AtomicRmw, Opcode::I64AtomicRmw8AddU},
-#line 261 "src/lexer-keywords.txt"
-      {"i32.atomic.rmw8.add_u", TokenType::AtomicRmw, Opcode::I32AtomicRmw8AddU},
-      {""}, {""},
-#line 396 "src/lexer-keywords.txt"
-      {"i64.atomic.rmw32.xchg_u", TokenType::AtomicRmw, Opcode::I64AtomicRmw32XchgU},
-      {""},
-#line 116 "src/lexer-keywords.txt"
-      {"f32x4.relaxed_max", TokenType::Binary, Opcode::F32X4RelaxedMax},
-      {""}, {""}, {""}, {""}, {""},
-#line 399 "src/lexer-keywords.txt"
-      {"i64.atomic.rmw8.and_u", TokenType::AtomicRmw, Opcode::I64AtomicRmw8AndU},
-#line 262 "src/lexer-keywords.txt"
-      {"i32.atomic.rmw8.and_u", TokenType::AtomicRmw, Opcode::I32AtomicRmw8AndU},
-      {""}, {""},
-#line 192 "src/lexer-keywords.txt"
-      {"function", TokenType::Function},
-#line 405 "src/lexer-keywords.txt"
-      {"i64.atomic.rmw.add", TokenType::AtomicRmw, Opcode::I64AtomicRmwAdd},
-#line 268 "src/lexer-keywords.txt"
-      {"i32.atomic.rmw.add", TokenType::AtomicRmw, Opcode::I32AtomicRmwAdd},
-      {""},
-#line 183 "src/lexer-keywords.txt"
-      {"f64x2.trunc", TokenType::Unary, Opcode::F64X2Trunc},
-      {""}, {""},
-#line 397 "src/lexer-keywords.txt"
-      {"i64.atomic.rmw32.xor_u", TokenType::AtomicRmw, Opcode::I64AtomicRmw32XorU},
-      {""},
-#line 597 "src/lexer-keywords.txt"
-      {"try", TokenType::Try, Opcode::Try},
-#line 561 "src/lexer-keywords.txt"
-      {"nan:canonical", TokenType::NanCanonical},
-      {""}, {""},
-#line 406 "src/lexer-keywords.txt"
-      {"i64.atomic.rmw.and", TokenType::AtomicRmw, Opcode::I64AtomicRmwAnd},
-#line 269 "src/lexer-keywords.txt"
-      {"i32.atomic.rmw.and", TokenType::AtomicRmw, Opcode::I32AtomicRmwAnd},
-#line 157 "src/lexer-keywords.txt"
-      {"f64x2.add", TokenType::Binary, Opcode::F64X2Add},
-#line 170 "src/lexer-keywords.txt"
-      {"f64x2.nearest", TokenType::Unary, Opcode::F64X2Nearest},
-      {""}, {""}, {""},
-#line 144 "src/lexer-keywords.txt"
-      {"f64.min", TokenType::Binary, Opcode::F64Min},
-#line 83 "src/lexer-keywords.txt"
-      {"f32.min", TokenType::Binary, Opcode::F32Min},
-#line 469 "src/lexer-keywords.txt"
-      {"i64x2.add", TokenType::Binary, Opcode::I64X2Add},
-      {""}, {""},
-#line 404 "src/lexer-keywords.txt"
-      {"i64.atomic.rmw8.xor_u", TokenType::AtomicRmw, Opcode::I64AtomicRmw8XorU},
-#line 267 "src/lexer-keywords.txt"
-      {"i32.atomic.rmw8.xor_u", TokenType::AtomicRmw, Opcode::I32AtomicRmw8XorU},
-      {""},
-#line 463 "src/lexer-keywords.txt"
-      {"i64.trunc_f64_u", TokenType::Convert, Opcode::I64TruncF64U},
-#line 319 "src/lexer-keywords.txt"
-      {"i32.trunc_f64_u", TokenType::Convert, Opcode::I32TruncF64U},
-      {""},
-#line 169 "src/lexer-keywords.txt"
-      {"f64x2.mul", TokenType::Binary, Opcode::F64X2Mul},
-#line 462 "src/lexer-keywords.txt"
-      {"i64.trunc_f64_s", TokenType::Convert, Opcode::I64TruncF64S},
-#line 318 "src/lexer-keywords.txt"
-      {"i32.trunc_f64_s", TokenType::Convert, Opcode::I32TruncF64S},
-#line 573 "src/lexer-keywords.txt"
-      {"ref.is_null", TokenType::RefIsNull, Opcode::RefIsNull},
-#line 45 "src/lexer-keywords.txt"
-      {"compilation", TokenType::Compilation},
-      {""}, {""},
-#line 473 "src/lexer-keywords.txt"
       {"i64x2.mul", TokenType::Binary, Opcode::I64X2Mul},
-#line 437 "src/lexer-keywords.txt"
+#line 439 "src/lexer-keywords.txt"
       {"i64.load32_u", TokenType::Load, Opcode::I64Load32U},
       {""}, {""}, {""},
-#line 436 "src/lexer-keywords.txt"
+#line 438 "src/lexer-keywords.txt"
       {"i64.load32_s", TokenType::Load, Opcode::I64Load32S},
       {""}, {""}, {""}, {""},
-#line 560 "src/lexer-keywords.txt"
+#line 562 "src/lexer-keywords.txt"
       {"nan:arithmetic", TokenType::NanArithmetic},
       {""}, {""}, {""}, {""}, {""}, {""}, {""}, {""}, {""},
       {""}, {""}, {""}, {""},
-#line 382 "src/lexer-keywords.txt"
+#line 384 "src/lexer-keywords.txt"
       {"i64.atomic.load8_u", TokenType::AtomicLoad, Opcode::I64AtomicLoad8U},
-#line 252 "src/lexer-keywords.txt"
+#line 254 "src/lexer-keywords.txt"
       {"i32.atomic.load8_u", TokenType::AtomicLoad, Opcode::I32AtomicLoad8U},
       {""},
-#line 179 "src/lexer-keywords.txt"
+#line 181 "src/lexer-keywords.txt"
       {"f64x2.replace_lane", TokenType::SimdLaneOp, Opcode::F64X2ReplaceLane},
       {""}, {""}, {""}, {""}, {""}, {""},
-#line 489 "src/lexer-keywords.txt"
+#line 491 "src/lexer-keywords.txt"
       {"i64x2.replace_lane", TokenType::SimdLaneOp, Opcode::I64X2ReplaceLane},
       {""}, {""}, {""}, {""}, {""},
-#line 454 "src/lexer-keywords.txt"
+#line 456 "src/lexer-keywords.txt"
       {"i64.shr_u", TokenType::Binary, Opcode::I64ShrU},
-#line 311 "src/lexer-keywords.txt"
+#line 313 "src/lexer-keywords.txt"
       {"i32.shr_u", TokenType::Binary, Opcode::I32ShrU},
-#line 453 "src/lexer-keywords.txt"
+#line 455 "src/lexer-keywords.txt"
       {"i64.shr_s", TokenType::Binary, Opcode::I64ShrS},
-#line 310 "src/lexer-keywords.txt"
+#line 312 "src/lexer-keywords.txt"
       {"i32.shr_s", TokenType::Binary, Opcode::I32ShrS},
-#line 401 "src/lexer-keywords.txt"
+#line 403 "src/lexer-keywords.txt"
       {"i64.atomic.rmw8.or_u", TokenType::AtomicRmw, Opcode::I64AtomicRmw8OrU},
-#line 264 "src/lexer-keywords.txt"
+#line 266 "src/lexer-keywords.txt"
       {"i32.atomic.rmw8.or_u", TokenType::AtomicRmw, Opcode::I32AtomicRmw8OrU},
-#line 244 "src/lexer-keywords.txt"
+#line 246 "src/lexer-keywords.txt"
       {"i16x8", TokenType::I16X8},
       {""}, {""}, {""}, {""}, {""}, {""}, {""}, {""}, {""},
       {""}, {""}, {""},
-#line 359 "src/lexer-keywords.txt"
+#line 361 "src/lexer-keywords.txt"
       {"i32x4.shr_u", TokenType::Binary, Opcode::I32X4ShrU},
-#line 350 "src/lexer-keywords.txt"
+#line 352 "src/lexer-keywords.txt"
       {"i32x4.min_u", TokenType::Binary, Opcode::I32X4MinU},
-#line 358 "src/lexer-keywords.txt"
+#line 360 "src/lexer-keywords.txt"
       {"i32x4.shr_s", TokenType::Binary, Opcode::I32X4ShrS},
-#line 349 "src/lexer-keywords.txt"
+#line 351 "src/lexer-keywords.txt"
       {"i32x4.min_s", TokenType::Binary, Opcode::I32X4MinS},
       {""}, {""}, {""}, {""}, {""}, {""}, {""}, {""}, {""},
       {""}, {""}, {""}, {""}, {""}, {""},
-#line 587 "src/lexer-keywords.txt"
+#line 592 "src/lexer-keywords.txt"
       {"table.fill", TokenType::TableFill, Opcode::TableFill},
       {""},
-#line 488 "src/lexer-keywords.txt"
+#line 490 "src/lexer-keywords.txt"
       {"i64x2.relaxed_laneselect", TokenType::Ternary, Opcode::I64X2RelaxedLaneSelect},
-#line 482 "src/lexer-keywords.txt"
+#line 484 "src/lexer-keywords.txt"
       {"i64x2.all_true", TokenType::Unary, Opcode::I64X2AllTrue},
-#line 612 "src/lexer-keywords.txt"
+#line 617 "src/lexer-keywords.txt"
       {"v128", Type::V128},
       {""}, {""}, {""}, {""},
-#line 209 "src/lexer-keywords.txt"
+#line 211 "src/lexer-keywords.txt"
       {"i16x8.ge_u", TokenType::Compare, Opcode::I16X8GeU},
-#line 424 "src/lexer-keywords.txt"
+#line 426 "src/lexer-keywords.txt"
       {"i64.extend32_s", TokenType::Unary, Opcode::I64Extend32S},
+#line 215 "src/lexer-keywords.txt"
+      {"i16x8.le_u", TokenType::Compare, Opcode::I16X8LeU},
+      {""},
+#line 210 "src/lexer-keywords.txt"
+      {"i16x8.ge_s", TokenType::Compare, Opcode::I16X8GeS},
+#line 43 "src/lexer-keywords.txt"
+      {"catch_all", TokenType::CatchAll, Opcode::CatchAll},
+#line 214 "src/lexer-keywords.txt"
+      {"i16x8.le_s", TokenType::Compare, Opcode::I16X8LeS},
+#line 342 "src/lexer-keywords.txt"
+      {"i32x4.relaxed_trunc_f32x4_u", TokenType::Unary, Opcode::I32X4RelaxedTruncF32X4U},
 #line 213 "src/lexer-keywords.txt"
-      {"i16x8.le_u", TokenType::Compare, Opcode::I16X8LeU},
-      {""},
-#line 208 "src/lexer-keywords.txt"
-      {"i16x8.ge_s", TokenType::Compare, Opcode::I16X8GeS},
-#line 41 "src/lexer-keywords.txt"
-      {"catch_all", TokenType::CatchAll, Opcode::CatchAll},
+      {"i16x8.gt_u", TokenType::Compare, Opcode::I16X8GtU},
+      {""},
+#line 219 "src/lexer-keywords.txt"
+      {"i16x8.lt_u", TokenType::Compare, Opcode::I16X8LtU},
+#line 341 "src/lexer-keywords.txt"
+      {"i32x4.relaxed_trunc_f32x4_s", TokenType::Unary, Opcode::I32X4RelaxedTruncF32X4S},
 #line 212 "src/lexer-keywords.txt"
-      {"i16x8.le_s", TokenType::Compare, Opcode::I16X8LeS},
-#line 340 "src/lexer-keywords.txt"
-      {"i32x4.relaxed_trunc_f32x4_u", TokenType::Unary, Opcode::I32X4RelaxedTruncF32X4U},
-#line 211 "src/lexer-keywords.txt"
-      {"i16x8.gt_u", TokenType::Compare, Opcode::I16X8GtU},
-      {""},
-#line 217 "src/lexer-keywords.txt"
-      {"i16x8.lt_u", TokenType::Compare, Opcode::I16X8LtU},
-#line 339 "src/lexer-keywords.txt"
-      {"i32x4.relaxed_trunc_f32x4_s", TokenType::Unary, Opcode::I32X4RelaxedTruncF32X4S},
-#line 210 "src/lexer-keywords.txt"
       {"i16x8.gt_s", TokenType::Compare, Opcode::I16X8GtS},
       {""},
-#line 216 "src/lexer-keywords.txt"
+#line 218 "src/lexer-keywords.txt"
       {"i16x8.lt_s", TokenType::Compare, Opcode::I16X8LtS},
-      {""}, {""},
-#line 73 "src/lexer-keywords.txt"
+      {""},
+#line 35 "src/lexer-keywords.txt"
+      {"br_on_non_null", TokenType::BrOnNonNull, Opcode::BrOnNonNull},
+#line 75 "src/lexer-keywords.txt"
       {"f32.demote_f64", TokenType::Convert, Opcode::F32DemoteF64},
-#line 542 "src/lexer-keywords.txt"
+#line 544 "src/lexer-keywords.txt"
       {"invoke", TokenType::Invoke},
-#line 167 "src/lexer-keywords.txt"
+#line 169 "src/lexer-keywords.txt"
       {"f64x2.max", TokenType::Binary, Opcode::F64X2Max},
       {""}, {""}, {""}, {""}, {""}, {""},
-#line 578 "src/lexer-keywords.txt"
+#line 582 "src/lexer-keywords.txt"
       {"return_call_indirect", TokenType::ReturnCallIndirect, Opcode::ReturnCallIndirect},
       {""}, {""},
-#line 512 "src/lexer-keywords.txt"
+#line 514 "src/lexer-keywords.txt"
       {"i8x16.ge_u", TokenType::Compare, Opcode::I8X16GeU},
       {""},
+#line 518 "src/lexer-keywords.txt"
+      {"i8x16.le_u", TokenType::Compare, Opcode::I8X16LeU},
+      {""},
+#line 513 "src/lexer-keywords.txt"
+      {"i8x16.ge_s", TokenType::Compare, Opcode::I8X16GeS},
+      {""},
+#line 517 "src/lexer-keywords.txt"
+      {"i8x16.le_s", TokenType::Compare, Opcode::I8X16LeS},
+      {""},
 #line 516 "src/lexer-keywords.txt"
-      {"i8x16.le_u", TokenType::Compare, Opcode::I8X16LeU},
-      {""},
-#line 511 "src/lexer-keywords.txt"
-      {"i8x16.ge_s", TokenType::Compare, Opcode::I8X16GeS},
+      {"i8x16.gt_u", TokenType::Compare, Opcode::I8X16GtU},
+      {""},
+#line 520 "src/lexer-keywords.txt"
+      {"i8x16.lt_u", TokenType::Compare, Opcode::I8X16LtU},
       {""},
 #line 515 "src/lexer-keywords.txt"
-      {"i8x16.le_s", TokenType::Compare, Opcode::I8X16LeS},
+      {"i8x16.gt_s", TokenType::Compare, Opcode::I8X16GtS},
+      {""},
+#line 519 "src/lexer-keywords.txt"
+      {"i8x16.lt_s", TokenType::Compare, Opcode::I8X16LtS},
+      {""}, {""}, {""}, {""}, {""}, {""},
+#line 163 "src/lexer-keywords.txt"
+      {"f64x2.extract_lane", TokenType::SimdLaneOp, Opcode::F64X2ExtractLane},
 #line 34 "src/lexer-keywords.txt"
       {"br_if", TokenType::BrIf, Opcode::BrIf},
-#line 514 "src/lexer-keywords.txt"
-      {"i8x16.gt_u", TokenType::Compare, Opcode::I8X16GtU},
-      {""},
-#line 518 "src/lexer-keywords.txt"
-      {"i8x16.lt_u", TokenType::Compare, Opcode::I8X16LtU},
-      {""},
-#line 513 "src/lexer-keywords.txt"
-      {"i8x16.gt_s", TokenType::Compare, Opcode::I8X16GtS},
-      {""},
-#line 517 "src/lexer-keywords.txt"
-      {"i8x16.lt_s", TokenType::Compare, Opcode::I8X16LtS},
-      {""}, {""}, {""}, {""}, {""}, {""},
-#line 161 "src/lexer-keywords.txt"
-      {"f64x2.extract_lane", TokenType::SimdLaneOp, Opcode::F64X2ExtractLane},
-      {""}, {""},
-#line 225 "src/lexer-keywords.txt"
+      {""},
+#line 227 "src/lexer-keywords.txt"
       {"i16x8.neg", TokenType::Unary, Opcode::I16X8Neg},
       {""},
-#line 227 "src/lexer-keywords.txt"
+#line 229 "src/lexer-keywords.txt"
       {"i16x8.ne", TokenType::Compare, Opcode::I16X8Ne},
-#line 427 "src/lexer-keywords.txt"
+#line 429 "src/lexer-keywords.txt"
       {"i64.extend_i32_u", TokenType::Convert, Opcode::I64ExtendI32U},
-#line 470 "src/lexer-keywords.txt"
+#line 472 "src/lexer-keywords.txt"
       {"i64x2.extract_lane", TokenType::SimdLaneOp, Opcode::I64X2ExtractLane},
-#line 426 "src/lexer-keywords.txt"
+#line 428 "src/lexer-keywords.txt"
       {"i64.extend_i32_s", TokenType::Convert, Opcode::I64ExtendI32S},
       {""}, {""},
-#line 607 "src/lexer-keywords.txt"
+#line 612 "src/lexer-keywords.txt"
       {"v128.or", TokenType::Binary, Opcode::V128Or},
       {""}, {""}, {""}, {""}, {""},
-#line 410 "src/lexer-keywords.txt"
+#line 412 "src/lexer-keywords.txt"
       {"i64.atomic.rmw.xchg", TokenType::AtomicRmw, Opcode::I64AtomicRmwXchg},
-#line 273 "src/lexer-keywords.txt"
+#line 275 "src/lexer-keywords.txt"
       {"i32.atomic.rmw.xchg", TokenType::AtomicRmw, Opcode::I32AtomicRmwXchg},
       {""}, {""}, {""},
-#line 187 "src/lexer-keywords.txt"
+#line 189 "src/lexer-keywords.txt"
       {"f64x2", TokenType::F64X2},
       {""}, {""}, {""}, {""}, {""}, {""},
-#line 499 "src/lexer-keywords.txt"
+#line 501 "src/lexer-keywords.txt"
       {"i64x2", TokenType::I64X2},
       {""}, {""},
-#line 525 "src/lexer-keywords.txt"
+#line 527 "src/lexer-keywords.txt"
       {"i8x16.neg", TokenType::Unary, Opcode::I8X16Neg},
       {""},
-#line 527 "src/lexer-keywords.txt"
+#line 529 "src/lexer-keywords.txt"
       {"i8x16.ne", TokenType::Compare, Opcode::I8X16Ne},
       {""}, {""},
-#line 599 "src/lexer-keywords.txt"
+#line 604 "src/lexer-keywords.txt"
       {"type", TokenType::Type},
       {""}, {""}, {""}, {""}, {""}, {""}, {""},
-#line 190 "src/lexer-keywords.txt"
+#line 193 "src/lexer-keywords.txt"
       {"funcref", Type::FuncRef},
-#line 200 "src/lexer-keywords.txt"
+#line 202 "src/lexer-keywords.txt"
       {"i16x8.add", TokenType::Binary, Opcode::I16X8Add},
-#line 556 "src/lexer-keywords.txt"
+#line 558 "src/lexer-keywords.txt"
       {"memory.size", TokenType::MemorySize, Opcode::MemorySize},
       {""}, {""}, {""}, {""}, {""}, {""}, {""}, {""}, {""},
-#line 611 "src/lexer-keywords.txt"
+#line 616 "src/lexer-keywords.txt"
       {"v128.store", TokenType::Store, Opcode::V128Store},
-#line 177 "src/lexer-keywords.txt"
+#line 179 "src/lexer-keywords.txt"
       {"f64x2.relaxed_min", TokenType::Binary, Opcode::F64X2RelaxedMin},
       {""},
-#line 178 "src/lexer-keywords.txt"
+#line 180 "src/lexer-keywords.txt"
       {"f64x2.relaxed_nmadd", TokenType::Ternary, Opcode::F64X2RelaxedNmadd},
       {""},
-#line 222 "src/lexer-keywords.txt"
+#line 224 "src/lexer-keywords.txt"
       {"i16x8.mul", TokenType::Binary, Opcode::I16X8Mul},
       {""},
-#line 380 "src/lexer-keywords.txt"
+#line 382 "src/lexer-keywords.txt"
       {"i64.atomic.load16_u", TokenType::AtomicLoad, Opcode::I64AtomicLoad16U},
-#line 251 "src/lexer-keywords.txt"
+#line 253 "src/lexer-keywords.txt"
       {"i32.atomic.load16_u", TokenType::AtomicLoad, Opcode::I32AtomicLoad16U},
       {""}, {""}, {""},
-#line 40 "src/lexer-keywords.txt"
+#line 42 "src/lexer-keywords.txt"
       {"catch", TokenType::Catch, Opcode::Catch},
       {""}, {""},
-#line 490 "src/lexer-keywords.txt"
+#line 492 "src/lexer-keywords.txt"
       {"i64x2.shl", TokenType::Binary, Opcode::I64X2Shl},
       {""}, {""},
-#line 504 "src/lexer-keywords.txt"
+#line 506 "src/lexer-keywords.txt"
       {"i8x16.add", TokenType::Binary, Opcode::I8X16Add},
       {""},
-#line 541 "src/lexer-keywords.txt"
+#line 543 "src/lexer-keywords.txt"
       {"input", TokenType::Input},
       {""}, {""}, {""}, {""},
-#line 538 "src/lexer-keywords.txt"
+#line 540 "src/lexer-keywords.txt"
       {"i8x16", TokenType::I8X16},
       {""},
-#line 605 "src/lexer-keywords.txt"
+#line 610 "src/lexer-keywords.txt"
       {"v128.load", TokenType::Load, Opcode::V128Load},
-#line 54 "src/lexer-keywords.txt"
+#line 56 "src/lexer-keywords.txt"
       {"elem", TokenType::Elem},
       {""},
-#line 60 "src/lexer-keywords.txt"
+#line 62 "src/lexer-keywords.txt"
       {"externref", Type::ExternRef},
       {""}, {""}, {""}, {""},
-#line 540 "src/lexer-keywords.txt"
+#line 542 "src/lexer-keywords.txt"
       {"import", TokenType::Import},
       {""}, {""}, {""},
-#line 230 "src/lexer-keywords.txt"
+#line 232 "src/lexer-keywords.txt"
       {"i16x8.replace_lane", TokenType::SimdLaneOp, Opcode::I16X8ReplaceLane},
-#line 570 "src/lexer-keywords.txt"
+#line 573 "src/lexer-keywords.txt"
       {"quote", TokenType::Quote},
-#line 215 "src/lexer-keywords.txt"
+#line 217 "src/lexer-keywords.txt"
       {"v128.load8x8_u", TokenType::Load, Opcode::V128Load8X8U},
-#line 162 "src/lexer-keywords.txt"
+#line 164 "src/lexer-keywords.txt"
       {"f64x2.floor", TokenType::Unary, Opcode::F64X2Floor},
-#line 214 "src/lexer-keywords.txt"
+#line 216 "src/lexer-keywords.txt"
       {"v128.load8x8_s", TokenType::Load, Opcode::V128Load8X8S},
-#line 618 "src/lexer-keywords.txt"
+#line 623 "src/lexer-keywords.txt"
       {"v128.load8_lane", TokenType::SimdLoadLane, Opcode::V128Load8Lane},
 #line 33 "src/lexer-keywords.txt"
       {"block", TokenType::Block, Opcode::Block},
-#line 175 "src/lexer-keywords.txt"
+#line 177 "src/lexer-keywords.txt"
       {"f64x2.relaxed_madd", TokenType::Ternary, Opcode::F64X2RelaxedMadd},
       {""}, {""}, {""}, {""},
-#line 99 "src/lexer-keywords.txt"
+#line 101 "src/lexer-keywords.txt"
       {"f32x4.div", TokenType::Binary, Opcode::F32X4Div},
       {""},
-#line 617 "src/lexer-keywords.txt"
+#line 622 "src/lexer-keywords.txt"
       {"v128.load8_splat", TokenType::Load, Opcode::V128Load8Splat},
       {""},
-#line 606 "src/lexer-keywords.txt"
+#line 611 "src/lexer-keywords.txt"
       {"v128.not", TokenType::Unary, Opcode::V128Not},
-#line 625 "src/lexer-keywords.txt"
+#line 630 "src/lexer-keywords.txt"
       {"v128.store64_lane", TokenType::SimdStoreLane, Opcode::V128Store64Lane},
       {""},
-#line 151 "src/lexer-keywords.txt"
+#line 153 "src/lexer-keywords.txt"
       {"f64.sqrt", TokenType::Unary, Opcode::F64Sqrt},
-#line 89 "src/lexer-keywords.txt"
+#line 91 "src/lexer-keywords.txt"
       {"f32.sqrt", TokenType::Unary, Opcode::F32Sqrt},
       {""}, {""}, {""}, {""}, {""}, {""},
-#line 37 "src/lexer-keywords.txt"
+#line 39 "src/lexer-keywords.txt"
       {"call_indirect", TokenType::CallIndirect, Opcode::CallIndirect},
       {""},
-#line 530 "src/lexer-keywords.txt"
+#line 532 "src/lexer-keywords.txt"
       {"i8x16.replace_lane", TokenType::SimdLaneOp, Opcode::I8X16ReplaceLane},
-#line 566 "src/lexer-keywords.txt"
+#line 569 "src/lexer-keywords.txt"
       {"output", TokenType::Output},
       {""}, {""},
-#line 564 "src/lexer-keywords.txt"
+#line 567 "src/lexer-keywords.txt"
       {"offset", TokenType::Offset},
       {""},
-#line 168 "src/lexer-keywords.txt"
+#line 170 "src/lexer-keywords.txt"
       {"f64x2.min", TokenType::Binary, Opcode::F64X2Min},
       {""}, {""},
-#line 121 "src/lexer-keywords.txt"
+#line 123 "src/lexer-keywords.txt"
       {"f32x4.sqrt", TokenType::Unary, Opcode::F32X4Sqrt},
-#line 604 "src/lexer-keywords.txt"
+#line 609 "src/lexer-keywords.txt"
       {"v128.const", TokenType::Const, Opcode::V128Const},
       {""},
-#line 613 "src/lexer-keywords.txt"
+#line 618 "src/lexer-keywords.txt"
       {"v128.xor", TokenType::Binary, Opcode::V128Xor},
       {""}, {""}, {""}, {""},
-#line 228 "src/lexer-keywords.txt"
+#line 230 "src/lexer-keywords.txt"
       {"i16x8.relaxed_laneselect", TokenType::Ternary, Opcode::I16X8RelaxedLaneSelect},
-#line 201 "src/lexer-keywords.txt"
+#line 203 "src/lexer-keywords.txt"
       {"i16x8.all_true", TokenType::Unary, Opcode::I16X8AllTrue},
       {""}, {""}, {""}, {""},
-#line 176 "src/lexer-keywords.txt"
+#line 178 "src/lexer-keywords.txt"
       {"f64x2.relaxed_max", TokenType::Binary, Opcode::F64X2RelaxedMax},
       {""}, {""},
-#line 403 "src/lexer-keywords.txt"
+#line 405 "src/lexer-keywords.txt"
       {"i64.atomic.rmw8.xchg_u", TokenType::AtomicRmw, Opcode::I64AtomicRmw8XchgU},
-#line 266 "src/lexer-keywords.txt"
+#line 268 "src/lexer-keywords.txt"
       {"i32.atomic.rmw8.xchg_u", TokenType::AtomicRmw, Opcode::I32AtomicRmw8XchgU},
-#line 236 "src/lexer-keywords.txt"
+#line 238 "src/lexer-keywords.txt"
       {"i16x8.sub_sat_u", TokenType::Binary, Opcode::I16X8SubSatU},
-#line 455 "src/lexer-keywords.txt"
+#line 457 "src/lexer-keywords.txt"
       {"i64.store16", TokenType::Store, Opcode::I64Store16},
-#line 312 "src/lexer-keywords.txt"
+#line 314 "src/lexer-keywords.txt"
       {"i32.store16", TokenType::Store, Opcode::I32Store16},
       {""},
-#line 235 "src/lexer-keywords.txt"
-=======
-#line 409 "src/lexer-keywords.txt"
-      {"i64.atomic.rmw.xor", TokenType::AtomicRmw, Opcode::I64AtomicRmwXor},
-#line 272 "src/lexer-keywords.txt"
-      {"i32.atomic.rmw.xor", TokenType::AtomicRmw, Opcode::I32AtomicRmwXor},
-      {""}, {""}, {""}, {""}, {""}, {""},
-#line 592 "src/lexer-keywords.txt"
-      {"then", TokenType::Then},
-#line 588 "src/lexer-keywords.txt"
-      {"table.init", TokenType::TableInit, Opcode::TableInit},
-      {""}, {""},
-#line 346 "src/lexer-keywords.txt"
-      {"i32x4.max_u", TokenType::Binary, Opcode::I32X4MaxU},
-      {""},
-#line 345 "src/lexer-keywords.txt"
-      {"i32x4.max_s", TokenType::Binary, Opcode::I32X4MaxS},
-#line 35 "src/lexer-keywords.txt"
-      {"br_on_null", TokenType::BrOnNull, Opcode::BrOnNull},
-#line 392 "src/lexer-keywords.txt"
-      {"i64.atomic.rmw32.or_u", TokenType::AtomicRmw, Opcode::I64AtomicRmw32OrU},
-#line 450 "src/lexer-keywords.txt"
-      {"i64.shl", TokenType::Binary, Opcode::I64Shl},
-#line 307 "src/lexer-keywords.txt"
-      {"i32.shl", TokenType::Binary, Opcode::I32Shl},
-      {""}, {""},
-#line 116 "src/lexer-keywords.txt"
-      {"f32x4.relaxed_min", TokenType::Binary, Opcode::F32X4RelaxedMin},
-      {""},
-#line 117 "src/lexer-keywords.txt"
-      {"f32x4.relaxed_nmadd", TokenType::Ternary, Opcode::F32X4RelaxedNmadd},
-#line 142 "src/lexer-keywords.txt"
-      {"f64.max", TokenType::Binary, Opcode::F64Max},
-#line 81 "src/lexer-keywords.txt"
-      {"f32.max", TokenType::Binary, Opcode::F32Max},
-      {""}, {""},
-#line 162 "src/lexer-keywords.txt"
-      {"f64x2.ge", TokenType::Compare, Opcode::F64X2Ge},
-      {""},
-#line 164 "src/lexer-keywords.txt"
-      {"f64x2.le", TokenType::Compare, Opcode::F64X2Le},
-      {""}, {""},
-#line 389 "src/lexer-keywords.txt"
-      {"i64.atomic.rmw32.add_u", TokenType::AtomicRmw, Opcode::I64AtomicRmw32AddU},
-      {""},
-#line 355 "src/lexer-keywords.txt"
-      {"i32x4.shl", TokenType::Binary, Opcode::I32X4Shl},
-      {""}, {""},
-#line 573 "src/lexer-keywords.txt"
-      {"register", TokenType::Register},
-#line 381 "src/lexer-keywords.txt"
-      {"i64.atomic.load", TokenType::AtomicLoad, Opcode::I64AtomicLoad},
-#line 251 "src/lexer-keywords.txt"
-      {"i32.atomic.load", TokenType::AtomicLoad, Opcode::I32AtomicLoad},
-      {""}, {""}, {""},
-#line 163 "src/lexer-keywords.txt"
-      {"f64x2.gt", TokenType::Compare, Opcode::F64X2Gt},
-#line 390 "src/lexer-keywords.txt"
-      {"i64.atomic.rmw32.and_u", TokenType::AtomicRmw, Opcode::I64AtomicRmw32AndU},
-#line 165 "src/lexer-keywords.txt"
-      {"f64x2.lt", TokenType::Compare, Opcode::F64X2Lt},
-      {""},
-#line 60 "src/lexer-keywords.txt"
-      {"exn", Type::ExnRef, TokenType::Exn},
-      {""}, {""},
-#line 477 "src/lexer-keywords.txt"
-      {"i64x2.ge_s", TokenType::Binary, Opcode::I64X2GeS},
-#line 157 "src/lexer-keywords.txt"
-      {"f64x2.ceil", TokenType::Unary, Opcode::F64X2Ceil},
-#line 476 "src/lexer-keywords.txt"
-      {"i64x2.le_s", TokenType::Binary, Opcode::I64X2LeS},
-      {""}, {""}, {""}, {""}, {""},
-#line 475 "src/lexer-keywords.txt"
-      {"i64x2.gt_s", TokenType::Binary, Opcode::I64X2GtS},
-      {""},
+#line 237 "src/lexer-keywords.txt"
+      {"i16x8.sub_sat_s", TokenType::Binary, Opcode::I16X8SubSatS},
+      {""}, {""}, {""}, {""},
+#line 607 "src/lexer-keywords.txt"
+      {"v128.and", TokenType::Binary, Opcode::V128And},
+      {""}, {""},
+#line 395 "src/lexer-keywords.txt"
+      {"i64.atomic.rmw32.cmpxchg_u", TokenType::AtomicRmwCmpxchg, Opcode::I64AtomicRmw32CmpxchgU},
+      {""}, {""}, {""},
+#line 122 "src/lexer-keywords.txt"
+      {"f32x4.splat", TokenType::Unary, Opcode::F32X4Splat},
+      {""},
+#line 531 "src/lexer-keywords.txt"
+      {"i8x16.relaxed_laneselect", TokenType::Ternary, Opcode::I8X16RelaxedLaneSelect},
+#line 507 "src/lexer-keywords.txt"
+      {"i8x16.all_true", TokenType::Unary, Opcode::I8X16AllTrue},
+      {""}, {""},
+#line 606 "src/lexer-keywords.txt"
+      {"v128.andnot", TokenType::Binary, Opcode::V128Andnot},
+#line 362 "src/lexer-keywords.txt"
+      {"i32x4.splat", TokenType::Unary, Opcode::I32X4Splat},
+      {""}, {""}, {""}, {""}, {""},
+#line 538 "src/lexer-keywords.txt"
+      {"i8x16.sub_sat_u", TokenType::Binary, Opcode::I8X16SubSatU},
+      {""}, {""}, {""},
+#line 537 "src/lexer-keywords.txt"
+      {"i8x16.sub_sat_s", TokenType::Binary, Opcode::I8X16SubSatS},
 #line 474 "src/lexer-keywords.txt"
-      {"i64x2.lt_s", TokenType::Binary, Opcode::I64X2LtS},
-#line 101 "src/lexer-keywords.txt"
-      {"f32x4.floor", TokenType::Unary, Opcode::F32X4Floor},
-      {""}, {""},
-#line 187 "src/lexer-keywords.txt"
-      {"field", TokenType::Field},
-#line 114 "src/lexer-keywords.txt"
-      {"f32x4.relaxed_madd", TokenType::Ternary, Opcode::F32X4RelaxedMadd},
-      {""}, {""}, {""}, {""}, {""},
-#line 421 "src/lexer-keywords.txt"
-      {"i64.extend16_s", TokenType::Unary, Opcode::I64Extend16S},
-#line 283 "src/lexer-keywords.txt"
-      {"i32.extend16_s", TokenType::Unary, Opcode::I32Extend16S},
-      {""},
-#line 541 "src/lexer-keywords.txt"
-      {"item", TokenType::Item},
-      {""}, {""},
-#line 423 "src/lexer-keywords.txt"
-      {"i64.extend8_s", TokenType::Unary, Opcode::I64Extend8S},
-#line 284 "src/lexer-keywords.txt"
-      {"i32.extend8_s", TokenType::Unary, Opcode::I32Extend8S},
-      {""}, {""},
-#line 570 "src/lexer-keywords.txt"
-      {"ref.func", TokenType::RefFunc, Opcode::RefFunc},
-#line 136 "src/lexer-keywords.txt"
-      {"f64.floor", TokenType::Unary, Opcode::F64Floor},
-#line 75 "src/lexer-keywords.txt"
-      {"f32.floor", TokenType::Unary, Opcode::F32Floor},
-      {""}, {""},
-#line 414 "src/lexer-keywords.txt"
-      {"i64.clz", TokenType::Unary, Opcode::I64Clz},
-#line 276 "src/lexer-keywords.txt"
-      {"i32.clz", TokenType::Unary, Opcode::I32Clz},
-      {""}, {""}, {""}, {""},
-#line 170 "src/lexer-keywords.txt"
-      {"f64x2.neg", TokenType::Unary, Opcode::F64X2Neg},
-#line 107 "src/lexer-keywords.txt"
-      {"f32x4.min", TokenType::Binary, Opcode::F32X4Min},
-#line 171 "src/lexer-keywords.txt"
-      {"f64x2.ne", TokenType::Compare, Opcode::F64X2Ne},
-#line 416 "src/lexer-keywords.txt"
-      {"i64.ctz", TokenType::Unary, Opcode::I64Ctz},
-#line 278 "src/lexer-keywords.txt"
-      {"i32.ctz", TokenType::Unary, Opcode::I32Ctz},
-      {""}, {""},
-#line 479 "src/lexer-keywords.txt"
-      {"i64x2.neg", TokenType::Unary, Opcode::I64X2Neg},
-#line 454 "src/lexer-keywords.txt"
-      {"i64.store32", TokenType::Store, Opcode::I64Store32},
+      {"v128.load32x2_u", TokenType::Load, Opcode::V128Load32X2U},
+      {""},
+#line 135 "src/lexer-keywords.txt"
+      {"f64.convert_i64_u", TokenType::Convert, Opcode::F64ConvertI64U},
+#line 73 "src/lexer-keywords.txt"
+      {"f32.convert_i64_u", TokenType::Convert, Opcode::F32ConvertI64U},
 #line 473 "src/lexer-keywords.txt"
-      {"i64x2.ne", TokenType::Binary, Opcode::I64X2Ne},
-      {""},
-#line 58 "src/lexer-keywords.txt"
-      {"extern", Type::ExternRef, TokenType::Extern},
-#line 396 "src/lexer-keywords.txt"
-      {"i64.atomic.rmw8.add_u", TokenType::AtomicRmw, Opcode::I64AtomicRmw8AddU},
-#line 259 "src/lexer-keywords.txt"
-      {"i32.atomic.rmw8.add_u", TokenType::AtomicRmw, Opcode::I32AtomicRmw8AddU},
-      {""}, {""},
-#line 394 "src/lexer-keywords.txt"
-      {"i64.atomic.rmw32.xchg_u", TokenType::AtomicRmw, Opcode::I64AtomicRmw32XchgU},
-      {""},
-#line 115 "src/lexer-keywords.txt"
-      {"f32x4.relaxed_max", TokenType::Binary, Opcode::F32X4RelaxedMax},
-#line 568 "src/lexer-keywords.txt"
-      {"ref.as_non_null", TokenType::RefAsNonNull, Opcode::RefAsNonNull},
-      {""}, {""}, {""}, {""},
-#line 397 "src/lexer-keywords.txt"
-      {"i64.atomic.rmw8.and_u", TokenType::AtomicRmw, Opcode::I64AtomicRmw8AndU},
-#line 260 "src/lexer-keywords.txt"
-      {"i32.atomic.rmw8.and_u", TokenType::AtomicRmw, Opcode::I32AtomicRmw8AndU},
-      {""}, {""},
-#line 190 "src/lexer-keywords.txt"
-      {"function", TokenType::Function},
-#line 403 "src/lexer-keywords.txt"
-      {"i64.atomic.rmw.add", TokenType::AtomicRmw, Opcode::I64AtomicRmwAdd},
-#line 266 "src/lexer-keywords.txt"
-      {"i32.atomic.rmw.add", TokenType::AtomicRmw, Opcode::I32AtomicRmwAdd},
-      {""},
-#line 182 "src/lexer-keywords.txt"
-      {"f64x2.trunc", TokenType::Unary, Opcode::F64X2Trunc},
-      {""}, {""},
-#line 395 "src/lexer-keywords.txt"
-      {"i64.atomic.rmw32.xor_u", TokenType::AtomicRmw, Opcode::I64AtomicRmw32XorU},
-      {""}, {""},
-#line 559 "src/lexer-keywords.txt"
-      {"nan:canonical", TokenType::NanCanonical},
-      {""}, {""},
-#line 404 "src/lexer-keywords.txt"
-      {"i64.atomic.rmw.and", TokenType::AtomicRmw, Opcode::I64AtomicRmwAnd},
-#line 267 "src/lexer-keywords.txt"
-      {"i32.atomic.rmw.and", TokenType::AtomicRmw, Opcode::I32AtomicRmwAnd},
-#line 156 "src/lexer-keywords.txt"
-      {"f64x2.add", TokenType::Binary, Opcode::F64X2Add},
-#line 169 "src/lexer-keywords.txt"
-      {"f64x2.nearest", TokenType::Unary, Opcode::F64X2Nearest},
-      {""}, {""}, {""},
-#line 143 "src/lexer-keywords.txt"
-      {"f64.min", TokenType::Binary, Opcode::F64Min},
-#line 82 "src/lexer-keywords.txt"
-      {"f32.min", TokenType::Binary, Opcode::F32Min},
-#line 467 "src/lexer-keywords.txt"
-      {"i64x2.add", TokenType::Binary, Opcode::I64X2Add},
-      {""}, {""},
-#line 402 "src/lexer-keywords.txt"
-      {"i64.atomic.rmw8.xor_u", TokenType::AtomicRmw, Opcode::I64AtomicRmw8XorU},
-#line 265 "src/lexer-keywords.txt"
-      {"i32.atomic.rmw8.xor_u", TokenType::AtomicRmw, Opcode::I32AtomicRmw8XorU},
-      {""},
-#line 461 "src/lexer-keywords.txt"
-      {"i64.trunc_f64_u", TokenType::Convert, Opcode::I64TruncF64U},
-#line 317 "src/lexer-keywords.txt"
-      {"i32.trunc_f64_u", TokenType::Convert, Opcode::I32TruncF64U},
-      {""},
-#line 168 "src/lexer-keywords.txt"
-      {"f64x2.mul", TokenType::Binary, Opcode::F64X2Mul},
-#line 460 "src/lexer-keywords.txt"
-      {"i64.trunc_f64_s", TokenType::Convert, Opcode::I64TruncF64S},
-#line 316 "src/lexer-keywords.txt"
-      {"i32.trunc_f64_s", TokenType::Convert, Opcode::I32TruncF64S},
-#line 571 "src/lexer-keywords.txt"
-      {"ref.is_null", TokenType::RefIsNull, Opcode::RefIsNull},
-#line 610 "src/lexer-keywords.txt"
-      {"v128", Type::V128},
-      {""}, {""},
-#line 471 "src/lexer-keywords.txt"
-      {"i64x2.mul", TokenType::Binary, Opcode::I64X2Mul},
-#line 435 "src/lexer-keywords.txt"
-      {"i64.load32_u", TokenType::Load, Opcode::I64Load32U},
-      {""}, {""}, {""},
-#line 434 "src/lexer-keywords.txt"
-      {"i64.load32_s", TokenType::Load, Opcode::I64Load32S},
-      {""}, {""}, {""}, {""},
-#line 558 "src/lexer-keywords.txt"
-      {"nan:arithmetic", TokenType::NanArithmetic},
-      {""}, {""}, {""}, {""}, {""}, {""}, {""},
-#line 540 "src/lexer-keywords.txt"
-      {"invoke", TokenType::Invoke},
-      {""}, {""}, {""}, {""}, {""},
-#line 380 "src/lexer-keywords.txt"
-      {"i64.atomic.load8_u", TokenType::AtomicLoad, Opcode::I64AtomicLoad8U},
-#line 250 "src/lexer-keywords.txt"
-      {"i32.atomic.load8_u", TokenType::AtomicLoad, Opcode::I32AtomicLoad8U},
-      {""},
-#line 178 "src/lexer-keywords.txt"
-      {"f64x2.replace_lane", TokenType::SimdLaneOp, Opcode::F64X2ReplaceLane},
-      {""}, {""}, {""}, {""}, {""}, {""},
-#line 487 "src/lexer-keywords.txt"
-      {"i64x2.replace_lane", TokenType::SimdLaneOp, Opcode::I64X2ReplaceLane},
-      {""},
-#line 567 "src/lexer-keywords.txt"
-      {"quote", TokenType::Quote},
-#line 32 "src/lexer-keywords.txt"
-      {"block", TokenType::Block, Opcode::Block},
-      {""}, {""},
-#line 452 "src/lexer-keywords.txt"
-      {"i64.shr_u", TokenType::Binary, Opcode::I64ShrU},
-#line 309 "src/lexer-keywords.txt"
-      {"i32.shr_u", TokenType::Binary, Opcode::I32ShrU},
-#line 451 "src/lexer-keywords.txt"
-      {"i64.shr_s", TokenType::Binary, Opcode::I64ShrS},
-#line 308 "src/lexer-keywords.txt"
-      {"i32.shr_s", TokenType::Binary, Opcode::I32ShrS},
-#line 399 "src/lexer-keywords.txt"
-      {"i64.atomic.rmw8.or_u", TokenType::AtomicRmw, Opcode::I64AtomicRmw8OrU},
-#line 262 "src/lexer-keywords.txt"
-      {"i32.atomic.rmw8.or_u", TokenType::AtomicRmw, Opcode::I32AtomicRmw8OrU},
-#line 242 "src/lexer-keywords.txt"
-      {"i16x8", TokenType::I16X8},
-      {""}, {""}, {""}, {""}, {""}, {""}, {""}, {""}, {""},
-      {""}, {""}, {""},
-#line 357 "src/lexer-keywords.txt"
-      {"i32x4.shr_u", TokenType::Binary, Opcode::I32X4ShrU},
-#line 348 "src/lexer-keywords.txt"
-      {"i32x4.min_u", TokenType::Binary, Opcode::I32X4MinU},
-#line 356 "src/lexer-keywords.txt"
-      {"i32x4.shr_s", TokenType::Binary, Opcode::I32X4ShrS},
-#line 347 "src/lexer-keywords.txt"
-      {"i32x4.min_s", TokenType::Binary, Opcode::I32X4MinS},
-#line 605 "src/lexer-keywords.txt"
-      {"v128.or", TokenType::Binary, Opcode::V128Or},
-      {""},
-#line 563 "src/lexer-keywords.txt"
-      {"output", TokenType::Output},
-      {""}, {""},
-#line 562 "src/lexer-keywords.txt"
-      {"offset", TokenType::Offset},
-      {""},
-#line 597 "src/lexer-keywords.txt"
-      {"type", TokenType::Type},
-#line 595 "src/lexer-keywords.txt"
-      {"try", TokenType::Try, Opcode::Try},
-      {""}, {""}, {""}, {""}, {""}, {""},
-#line 585 "src/lexer-keywords.txt"
-      {"table.fill", TokenType::TableFill, Opcode::TableFill},
-      {""},
-#line 486 "src/lexer-keywords.txt"
-      {"i64x2.relaxed_laneselect", TokenType::Ternary, Opcode::I64X2RelaxedLaneSelect},
-#line 480 "src/lexer-keywords.txt"
-      {"i64x2.all_true", TokenType::Unary, Opcode::I64X2AllTrue},
-#line 34 "src/lexer-keywords.txt"
-      {"br_on_non_null", TokenType::BrOnNonNull, Opcode::BrOnNonNull},
-      {""}, {""}, {""}, {""},
-#line 207 "src/lexer-keywords.txt"
-      {"i16x8.ge_u", TokenType::Compare, Opcode::I16X8GeU},
-#line 422 "src/lexer-keywords.txt"
-      {"i64.extend32_s", TokenType::Unary, Opcode::I64Extend32S},
-#line 211 "src/lexer-keywords.txt"
-      {"i16x8.le_u", TokenType::Compare, Opcode::I16X8LeU},
-      {""},
-#line 206 "src/lexer-keywords.txt"
-      {"i16x8.ge_s", TokenType::Compare, Opcode::I16X8GeS},
-#line 42 "src/lexer-keywords.txt"
-      {"catch_all", TokenType::CatchAll, Opcode::CatchAll},
-#line 210 "src/lexer-keywords.txt"
-      {"i16x8.le_s", TokenType::Compare, Opcode::I16X8LeS},
-#line 338 "src/lexer-keywords.txt"
-      {"i32x4.relaxed_trunc_f32x4_u", TokenType::Unary, Opcode::I32X4RelaxedTruncF32X4U},
-#line 209 "src/lexer-keywords.txt"
-      {"i16x8.gt_u", TokenType::Compare, Opcode::I16X8GtU},
-      {""},
-#line 215 "src/lexer-keywords.txt"
-      {"i16x8.lt_u", TokenType::Compare, Opcode::I16X8LtU},
-#line 337 "src/lexer-keywords.txt"
-      {"i32x4.relaxed_trunc_f32x4_s", TokenType::Unary, Opcode::I32X4RelaxedTruncF32X4S},
-#line 208 "src/lexer-keywords.txt"
-      {"i16x8.gt_s", TokenType::Compare, Opcode::I16X8GtS},
-      {""},
-#line 214 "src/lexer-keywords.txt"
-      {"i16x8.lt_s", TokenType::Compare, Opcode::I16X8LtS},
-      {""}, {""},
+      {"v128.load32x2_s", TokenType::Load, Opcode::V128Load32X2S},
+      {""},
+#line 134 "src/lexer-keywords.txt"
+      {"f64.convert_i64_s", TokenType::Convert, Opcode::F64ConvertI64S},
 #line 72 "src/lexer-keywords.txt"
-      {"f32.demote_f64", TokenType::Convert, Opcode::F32DemoteF64},
-      {""},
-#line 166 "src/lexer-keywords.txt"
-      {"f64x2.max", TokenType::Binary, Opcode::F64X2Max},
-      {""},
-#line 119 "src/lexer-keywords.txt"
-      {"f32x4.splat", TokenType::Unary, Opcode::F32X4Splat},
-#line 609 "src/lexer-keywords.txt"
-      {"v128.store", TokenType::Store, Opcode::V128Store},
-#line 539 "src/lexer-keywords.txt"
-      {"input", TokenType::Input},
-      {""}, {""},
-#line 576 "src/lexer-keywords.txt"
-      {"return_call_indirect", TokenType::ReturnCallIndirect, Opcode::ReturnCallIndirect},
-      {""},
-#line 358 "src/lexer-keywords.txt"
-      {"i32x4.splat", TokenType::Unary, Opcode::I32X4Splat},
-#line 510 "src/lexer-keywords.txt"
-      {"i8x16.ge_u", TokenType::Compare, Opcode::I8X16GeU},
-#line 33 "src/lexer-keywords.txt"
-      {"br_if", TokenType::BrIf, Opcode::BrIf},
-#line 514 "src/lexer-keywords.txt"
-      {"i8x16.le_u", TokenType::Compare, Opcode::I8X16LeU},
-      {""},
-#line 509 "src/lexer-keywords.txt"
-      {"i8x16.ge_s", TokenType::Compare, Opcode::I8X16GeS},
-      {""},
-#line 513 "src/lexer-keywords.txt"
-      {"i8x16.le_s", TokenType::Compare, Opcode::I8X16LeS},
-      {""},
-#line 512 "src/lexer-keywords.txt"
-      {"i8x16.gt_u", TokenType::Compare, Opcode::I8X16GtU},
-#line 538 "src/lexer-keywords.txt"
-      {"import", TokenType::Import},
-#line 516 "src/lexer-keywords.txt"
-      {"i8x16.lt_u", TokenType::Compare, Opcode::I8X16LtU},
-      {""},
-#line 511 "src/lexer-keywords.txt"
-      {"i8x16.gt_s", TokenType::Compare, Opcode::I8X16GtS},
-      {""},
-#line 515 "src/lexer-keywords.txt"
-      {"i8x16.lt_s", TokenType::Compare, Opcode::I8X16LtS},
-      {""}, {""}, {""}, {""}, {""},
-#line 603 "src/lexer-keywords.txt"
-      {"v128.load", TokenType::Load, Opcode::V128Load},
-#line 160 "src/lexer-keywords.txt"
-      {"f64x2.extract_lane", TokenType::SimdLaneOp, Opcode::F64X2ExtractLane},
-      {""}, {""},
-#line 223 "src/lexer-keywords.txt"
-      {"i16x8.neg", TokenType::Unary, Opcode::I16X8Neg},
-      {""},
-#line 225 "src/lexer-keywords.txt"
-      {"i16x8.ne", TokenType::Compare, Opcode::I16X8Ne},
-#line 425 "src/lexer-keywords.txt"
-      {"i64.extend_i32_u", TokenType::Convert, Opcode::I64ExtendI32U},
-#line 468 "src/lexer-keywords.txt"
-      {"i64x2.extract_lane", TokenType::SimdLaneOp, Opcode::I64X2ExtractLane},
-#line 424 "src/lexer-keywords.txt"
-      {"i64.extend_i32_s", TokenType::Convert, Opcode::I64ExtendI32S},
-      {""}, {""},
-#line 150 "src/lexer-keywords.txt"
-      {"f64.sqrt", TokenType::Unary, Opcode::F64Sqrt},
-#line 88 "src/lexer-keywords.txt"
-      {"f32.sqrt", TokenType::Unary, Opcode::F32Sqrt},
-#line 213 "src/lexer-keywords.txt"
-      {"v128.load8x8_u", TokenType::Load, Opcode::V128Load8X8U},
-      {""},
-#line 212 "src/lexer-keywords.txt"
-      {"v128.load8x8_s", TokenType::Load, Opcode::V128Load8X8S},
-#line 616 "src/lexer-keywords.txt"
-      {"v128.load8_lane", TokenType::SimdLoadLane, Opcode::V128Load8Lane},
-#line 408 "src/lexer-keywords.txt"
-      {"i64.atomic.rmw.xchg", TokenType::AtomicRmw, Opcode::I64AtomicRmwXchg},
-#line 271 "src/lexer-keywords.txt"
-      {"i32.atomic.rmw.xchg", TokenType::AtomicRmw, Opcode::I32AtomicRmwXchg},
-      {""}, {""}, {""},
-#line 186 "src/lexer-keywords.txt"
-      {"f64x2", TokenType::F64X2},
-      {""}, {""},
-#line 615 "src/lexer-keywords.txt"
-      {"v128.load8_splat", TokenType::Load, Opcode::V128Load8Splat},
-      {""},
-#line 604 "src/lexer-keywords.txt"
-      {"v128.not", TokenType::Unary, Opcode::V128Not},
-#line 623 "src/lexer-keywords.txt"
-      {"v128.store64_lane", TokenType::SimdStoreLane, Opcode::V128Store64Lane},
-#line 497 "src/lexer-keywords.txt"
-      {"i64x2", TokenType::I64X2},
-#line 120 "src/lexer-keywords.txt"
-      {"f32x4.sqrt", TokenType::Unary, Opcode::F32X4Sqrt},
-      {""},
-#line 523 "src/lexer-keywords.txt"
-      {"i8x16.neg", TokenType::Unary, Opcode::I8X16Neg},
-      {""},
-#line 525 "src/lexer-keywords.txt"
-      {"i8x16.ne", TokenType::Compare, Opcode::I8X16Ne},
-#line 46 "src/lexer-keywords.txt"
-      {"data.drop", TokenType::DataDrop, Opcode::DataDrop},
-      {""}, {""}, {""}, {""}, {""}, {""},
-#line 453 "src/lexer-keywords.txt"
-      {"i64.store16", TokenType::Store, Opcode::I64Store16},
-#line 310 "src/lexer-keywords.txt"
-      {"i32.store16", TokenType::Store, Opcode::I32Store16},
-      {""},
-#line 189 "src/lexer-keywords.txt"
-      {"funcref", Type::FuncRef},
-#line 198 "src/lexer-keywords.txt"
-      {"i16x8.add", TokenType::Binary, Opcode::I16X8Add},
-      {""}, {""}, {""},
-#line 602 "src/lexer-keywords.txt"
-      {"v128.const", TokenType::Const, Opcode::V128Const},
-      {""},
-#line 611 "src/lexer-keywords.txt"
-      {"v128.xor", TokenType::Binary, Opcode::V128Xor},
-      {""}, {""}, {""}, {""}, {""},
-#line 176 "src/lexer-keywords.txt"
-      {"f64x2.relaxed_min", TokenType::Binary, Opcode::F64X2RelaxedMin},
-      {""},
-#line 177 "src/lexer-keywords.txt"
-      {"f64x2.relaxed_nmadd", TokenType::Ternary, Opcode::F64X2RelaxedNmadd},
-      {""},
-#line 220 "src/lexer-keywords.txt"
-      {"i16x8.mul", TokenType::Binary, Opcode::I16X8Mul},
-      {""},
-#line 378 "src/lexer-keywords.txt"
-      {"i64.atomic.load16_u", TokenType::AtomicLoad, Opcode::I64AtomicLoad16U},
-#line 249 "src/lexer-keywords.txt"
-      {"i32.atomic.load16_u", TokenType::AtomicLoad, Opcode::I32AtomicLoad16U},
-      {""}, {""}, {""},
-#line 41 "src/lexer-keywords.txt"
-      {"catch", TokenType::Catch, Opcode::Catch},
-      {""}, {""},
-#line 488 "src/lexer-keywords.txt"
-      {"i64x2.shl", TokenType::Binary, Opcode::I64X2Shl},
-      {""}, {""},
-#line 502 "src/lexer-keywords.txt"
-      {"i8x16.add", TokenType::Binary, Opcode::I8X16Add},
-      {""},
-#line 600 "src/lexer-keywords.txt"
-      {"v128.and", TokenType::Binary, Opcode::V128And},
-      {""}, {""}, {""}, {""},
-#line 536 "src/lexer-keywords.txt"
-      {"i8x16", TokenType::I8X16},
-      {""}, {""},
-#line 54 "src/lexer-keywords.txt"
-      {"elem", TokenType::Elem},
-      {""},
-#line 59 "src/lexer-keywords.txt"
-      {"externref", Type::ExternRef},
-      {""}, {""},
-#line 599 "src/lexer-keywords.txt"
-      {"v128.andnot", TokenType::Binary, Opcode::V128Andnot},
-      {""}, {""},
-#line 386 "src/lexer-keywords.txt"
-      {"i64.atomic.rmw16.sub_u", TokenType::AtomicRmw, Opcode::I64AtomicRmw16SubU},
-#line 256 "src/lexer-keywords.txt"
-      {"i32.atomic.rmw16.sub_u", TokenType::AtomicRmw, Opcode::I32AtomicRmw16SubU},
-      {""},
-#line 228 "src/lexer-keywords.txt"
-      {"i16x8.replace_lane", TokenType::SimdLaneOp, Opcode::I16X8ReplaceLane},
-      {""}, {""},
-#line 161 "src/lexer-keywords.txt"
-      {"f64x2.floor", TokenType::Unary, Opcode::F64X2Floor},
-      {""}, {""},
-#line 470 "src/lexer-keywords.txt"
-      {"v128.load32x2_u", TokenType::Load, Opcode::V128Load32X2U},
-#line 174 "src/lexer-keywords.txt"
-      {"f64x2.relaxed_madd", TokenType::Ternary, Opcode::F64X2RelaxedMadd},
-      {""}, {""},
-#line 469 "src/lexer-keywords.txt"
-      {"v128.load32x2_s", TokenType::Load, Opcode::V128Load32X2S},
-      {""}, {""}, {""}, {""}, {""}, {""}, {""}, {""}, {""},
-      {""}, {""}, {""}, {""}, {""}, {""}, {""},
-#line 38 "src/lexer-keywords.txt"
-      {"call_indirect", TokenType::CallIndirect, Opcode::CallIndirect},
-      {""},
-#line 528 "src/lexer-keywords.txt"
-      {"i8x16.replace_lane", TokenType::SimdLaneOp, Opcode::I8X16ReplaceLane},
-      {""}, {""}, {""}, {""}, {""},
-#line 167 "src/lexer-keywords.txt"
-      {"f64x2.min", TokenType::Binary, Opcode::F64X2Min},
-#line 385 "src/lexer-keywords.txt"
-      {"i64.atomic.rmw16.or_u", TokenType::AtomicRmw, Opcode::I64AtomicRmw16OrU},
-#line 255 "src/lexer-keywords.txt"
-      {"i32.atomic.rmw16.or_u", TokenType::AtomicRmw, Opcode::I32AtomicRmw16OrU},
-      {""}, {""}, {""}, {""}, {""}, {""}, {""}, {""},
-#line 226 "src/lexer-keywords.txt"
-      {"i16x8.relaxed_laneselect", TokenType::Ternary, Opcode::I16X8RelaxedLaneSelect},
-#line 199 "src/lexer-keywords.txt"
-      {"i16x8.all_true", TokenType::Unary, Opcode::I16X8AllTrue},
-      {""}, {""},
-#line 21 "src/lexer-keywords.txt"
-      {"after", TokenType::After},
-#line 554 "src/lexer-keywords.txt"
-      {"memory.size", TokenType::MemorySize, Opcode::MemorySize},
-#line 175 "src/lexer-keywords.txt"
-      {"f64x2.relaxed_max", TokenType::Binary, Opcode::F64X2RelaxedMax},
-#line 382 "src/lexer-keywords.txt"
-      {"i64.atomic.rmw16.add_u", TokenType::AtomicRmw, Opcode::I64AtomicRmw16AddU},
-#line 252 "src/lexer-keywords.txt"
-      {"i32.atomic.rmw16.add_u", TokenType::AtomicRmw, Opcode::I32AtomicRmw16AddU},
-#line 401 "src/lexer-keywords.txt"
-      {"i64.atomic.rmw8.xchg_u", TokenType::AtomicRmw, Opcode::I64AtomicRmw8XchgU},
-#line 264 "src/lexer-keywords.txt"
-      {"i32.atomic.rmw8.xchg_u", TokenType::AtomicRmw, Opcode::I32AtomicRmw8XchgU},
-#line 234 "src/lexer-keywords.txt"
-      {"i16x8.sub_sat_u", TokenType::Binary, Opcode::I16X8SubSatU},
-      {""}, {""}, {""},
-#line 233 "src/lexer-keywords.txt"
->>>>>>> 0f5ba6f1
-      {"i16x8.sub_sat_s", TokenType::Binary, Opcode::I16X8SubSatS},
-      {""}, {""}, {""}, {""},
-#line 602 "src/lexer-keywords.txt"
-      {"v128.and", TokenType::Binary, Opcode::V128And},
-      {""}, {""},
-#line 393 "src/lexer-keywords.txt"
-      {"i64.atomic.rmw32.cmpxchg_u", TokenType::AtomicRmwCmpxchg, Opcode::I64AtomicRmw32CmpxchgU},
-      {""}, {""}, {""},
-<<<<<<< HEAD
-#line 120 "src/lexer-keywords.txt"
-      {"f32x4.splat", TokenType::Unary, Opcode::F32X4Splat},
-      {""},
-#line 529 "src/lexer-keywords.txt"
-      {"i8x16.relaxed_laneselect", TokenType::Ternary, Opcode::I8X16RelaxedLaneSelect},
-#line 505 "src/lexer-keywords.txt"
-      {"i8x16.all_true", TokenType::Unary, Opcode::I8X16AllTrue},
-      {""}, {""},
-#line 601 "src/lexer-keywords.txt"
-      {"v128.andnot", TokenType::Binary, Opcode::V128Andnot},
-#line 360 "src/lexer-keywords.txt"
-      {"i32x4.splat", TokenType::Unary, Opcode::I32X4Splat},
-      {""}, {""}, {""}, {""}, {""},
-#line 536 "src/lexer-keywords.txt"
-      {"i8x16.sub_sat_u", TokenType::Binary, Opcode::I8X16SubSatU},
-      {""}, {""}, {""},
-#line 535 "src/lexer-keywords.txt"
-      {"i8x16.sub_sat_s", TokenType::Binary, Opcode::I8X16SubSatS},
-#line 472 "src/lexer-keywords.txt"
-      {"v128.load32x2_u", TokenType::Load, Opcode::V128Load32X2U},
-      {""},
-#line 133 "src/lexer-keywords.txt"
-      {"f64.convert_i64_u", TokenType::Convert, Opcode::F64ConvertI64U},
-#line 71 "src/lexer-keywords.txt"
-      {"f32.convert_i64_u", TokenType::Convert, Opcode::F32ConvertI64U},
-#line 471 "src/lexer-keywords.txt"
-      {"v128.load32x2_s", TokenType::Load, Opcode::V128Load32X2S},
-      {""},
-#line 132 "src/lexer-keywords.txt"
-      {"f64.convert_i64_s", TokenType::Convert, Opcode::F64ConvertI64S},
-#line 70 "src/lexer-keywords.txt"
       {"f32.convert_i64_s", TokenType::Convert, Opcode::F32ConvertI64S},
       {""}, {""}, {""},
 #line 22 "src/lexer-keywords.txt"
       {"after", TokenType::After},
       {""}, {""}, {""}, {""}, {""}, {""},
-#line 388 "src/lexer-keywords.txt"
+#line 390 "src/lexer-keywords.txt"
       {"i64.atomic.rmw16.sub_u", TokenType::AtomicRmw, Opcode::I64AtomicRmw16SubU},
-#line 258 "src/lexer-keywords.txt"
+#line 260 "src/lexer-keywords.txt"
       {"i32.atomic.rmw16.sub_u", TokenType::AtomicRmw, Opcode::I32AtomicRmw16SubU},
       {""},
-#line 600 "src/lexer-keywords.txt"
+#line 605 "src/lexer-keywords.txt"
       {"unreachable", TokenType::Unreachable, Opcode::Unreachable},
-#line 199 "src/lexer-keywords.txt"
+#line 201 "src/lexer-keywords.txt"
       {"i16x8.add_sat_u", TokenType::Binary, Opcode::I16X8AddSatU},
       {""}, {""}, {""},
-#line 198 "src/lexer-keywords.txt"
+#line 200 "src/lexer-keywords.txt"
       {"i16x8.add_sat_s", TokenType::Binary, Opcode::I16X8AddSatS},
       {""}, {""},
 #line 32 "src/lexer-keywords.txt"
       {"binary", TokenType::Bin},
       {""}, {""}, {""}, {""}, {""}, {""},
-#line 467 "src/lexer-keywords.txt"
+#line 469 "src/lexer-keywords.txt"
       {"i64.trunc_sat_f64_u", TokenType::Convert, Opcode::I64TruncSatF64U},
-#line 323 "src/lexer-keywords.txt"
+#line 325 "src/lexer-keywords.txt"
       {"i32.trunc_sat_f64_u", TokenType::Convert, Opcode::I32TruncSatF64U},
       {""}, {""},
-#line 466 "src/lexer-keywords.txt"
+#line 468 "src/lexer-keywords.txt"
       {"i64.trunc_sat_f64_s", TokenType::Convert, Opcode::I64TruncSatF64S},
-#line 322 "src/lexer-keywords.txt"
+#line 324 "src/lexer-keywords.txt"
       {"i32.trunc_sat_f64_s", TokenType::Convert, Opcode::I32TruncSatF64S},
-#line 584 "src/lexer-keywords.txt"
+#line 589 "src/lexer-keywords.txt"
       {"start", TokenType::Start},
       {""},
-#line 126 "src/lexer-keywords.txt"
+#line 128 "src/lexer-keywords.txt"
       {"f64.abs", TokenType::Unary, Opcode::F64Abs},
-#line 64 "src/lexer-keywords.txt"
+#line 66 "src/lexer-keywords.txt"
       {"f32.abs", TokenType::Unary, Opcode::F32Abs},
-#line 46 "src/lexer-keywords.txt"
+#line 48 "src/lexer-keywords.txt"
       {"data.drop", TokenType::DataDrop, Opcode::DataDrop},
       {""}, {""}, {""}, {""},
-#line 503 "src/lexer-keywords.txt"
+#line 505 "src/lexer-keywords.txt"
       {"i8x16.add_sat_u", TokenType::Binary, Opcode::I8X16AddSatU},
-#line 381 "src/lexer-keywords.txt"
+#line 383 "src/lexer-keywords.txt"
       {"i64.atomic.load32_u", TokenType::AtomicLoad, Opcode::I64AtomicLoad32U},
       {""}, {""},
-#line 502 "src/lexer-keywords.txt"
+#line 504 "src/lexer-keywords.txt"
       {"i8x16.add_sat_s", TokenType::Binary, Opcode::I8X16AddSatS},
       {""},
+#line 389 "src/lexer-keywords.txt"
+      {"i64.atomic.rmw16.or_u", TokenType::AtomicRmw, Opcode::I64AtomicRmw16OrU},
+#line 259 "src/lexer-keywords.txt"
+      {"i32.atomic.rmw16.or_u", TokenType::AtomicRmw, Opcode::I32AtomicRmw16OrU},
+#line 124 "src/lexer-keywords.txt"
+      {"f32x4.sub", TokenType::Binary, Opcode::F32X4Sub},
+      {""},
+#line 221 "src/lexer-keywords.txt"
+      {"i16x8.max_u", TokenType::Binary, Opcode::I16X8MaxU},
+#line 96 "src/lexer-keywords.txt"
+      {"f32x4.abs", TokenType::Unary, Opcode::F32X4Abs},
+#line 220 "src/lexer-keywords.txt"
+      {"i16x8.max_s", TokenType::Binary, Opcode::I16X8MaxS},
+      {""}, {""},
+#line 363 "src/lexer-keywords.txt"
+      {"i32x4.sub", TokenType::Binary, Opcode::I32X4Sub},
+      {""},
+#line 494 "src/lexer-keywords.txt"
+      {"i64x2.shr_u", TokenType::Binary, Opcode::I64X2ShrU},
+#line 328 "src/lexer-keywords.txt"
+      {"i32x4.abs", TokenType::Unary, Opcode::I32X4Abs},
+#line 493 "src/lexer-keywords.txt"
+      {"i64x2.shr_s", TokenType::Binary, Opcode::I64X2ShrS},
+      {""},
+#line 555 "src/lexer-keywords.txt"
+      {"memory.fill", TokenType::MemoryFill, Opcode::MemoryFill},
+      {""},
+#line 386 "src/lexer-keywords.txt"
+      {"i64.atomic.rmw16.add_u", TokenType::AtomicRmw, Opcode::I64AtomicRmw16AddU},
+#line 256 "src/lexer-keywords.txt"
+      {"i32.atomic.rmw16.add_u", TokenType::AtomicRmw, Opcode::I32AtomicRmw16AddU},
+      {""},
+#line 332 "src/lexer-keywords.txt"
+      {"i32x4.relaxed_dot_i8x16_i7x16_add_s", TokenType::Ternary, Opcode::I32X4DotI8X16I7X16AddS},
+#line 44 "src/lexer-keywords.txt"
+      {"catch_ref", TokenType::CatchRef},
+      {""}, {""}, {""},
+#line 591 "src/lexer-keywords.txt"
+      {"table.copy", TokenType::TableCopy, Opcode::TableCopy},
+      {""},
+#line 233 "src/lexer-keywords.txt"
+      {"i16x8.shl", TokenType::Binary, Opcode::I16X8Shl},
+#line 628 "src/lexer-keywords.txt"
+      {"v128.store16_lane", TokenType::SimdStoreLane, Opcode::V128Store16Lane},
 #line 387 "src/lexer-keywords.txt"
-      {"i64.atomic.rmw16.or_u", TokenType::AtomicRmw, Opcode::I64AtomicRmw16OrU},
+      {"i64.atomic.rmw16.and_u", TokenType::AtomicRmw, Opcode::I64AtomicRmw16AndU},
 #line 257 "src/lexer-keywords.txt"
-      {"i32.atomic.rmw16.or_u", TokenType::AtomicRmw, Opcode::I32AtomicRmw16OrU},
-#line 122 "src/lexer-keywords.txt"
-      {"f32x4.sub", TokenType::Binary, Opcode::F32X4Sub},
-      {""},
-#line 219 "src/lexer-keywords.txt"
-      {"i16x8.max_u", TokenType::Binary, Opcode::I16X8MaxU},
-#line 94 "src/lexer-keywords.txt"
-      {"f32x4.abs", TokenType::Unary, Opcode::F32X4Abs},
-#line 218 "src/lexer-keywords.txt"
-      {"i16x8.max_s", TokenType::Binary, Opcode::I16X8MaxS},
-      {""}, {""},
-#line 361 "src/lexer-keywords.txt"
-      {"i32x4.sub", TokenType::Binary, Opcode::I32X4Sub},
-      {""},
-#line 492 "src/lexer-keywords.txt"
-      {"i64x2.shr_u", TokenType::Binary, Opcode::I64X2ShrU},
-#line 326 "src/lexer-keywords.txt"
-      {"i32x4.abs", TokenType::Unary, Opcode::I32X4Abs},
-#line 491 "src/lexer-keywords.txt"
-      {"i64x2.shr_s", TokenType::Binary, Opcode::I64X2ShrS},
-      {""},
-#line 553 "src/lexer-keywords.txt"
-      {"memory.fill", TokenType::MemoryFill, Opcode::MemoryFill},
-      {""},
-#line 384 "src/lexer-keywords.txt"
-      {"i64.atomic.rmw16.add_u", TokenType::AtomicRmw, Opcode::I64AtomicRmw16AddU},
-#line 254 "src/lexer-keywords.txt"
-      {"i32.atomic.rmw16.add_u", TokenType::AtomicRmw, Opcode::I32AtomicRmw16AddU},
-#line 35 "src/lexer-keywords.txt"
+      {"i32.atomic.rmw16.and_u", TokenType::AtomicRmw, Opcode::I32AtomicRmw16AndU},
+#line 353 "src/lexer-keywords.txt"
+      {"i32x4.dot_i16x8_s", TokenType::Binary, Opcode::I32X4DotI16X8S},
+      {""},
+#line 522 "src/lexer-keywords.txt"
+      {"i8x16.max_u", TokenType::Binary, Opcode::I8X16MaxU},
+#line 37 "src/lexer-keywords.txt"
       {"br_table", TokenType::BrTable, Opcode::BrTable},
-#line 330 "src/lexer-keywords.txt"
-      {"i32x4.relaxed_dot_i8x16_i7x16_add_s", TokenType::Ternary, Opcode::I32X4DotI8X16I7X16AddS},
-#line 42 "src/lexer-keywords.txt"
-      {"catch_ref", TokenType::CatchRef},
-      {""}, {""}, {""},
-#line 586 "src/lexer-keywords.txt"
-      {"table.copy", TokenType::TableCopy, Opcode::TableCopy},
-      {""},
-#line 231 "src/lexer-keywords.txt"
-      {"i16x8.shl", TokenType::Binary, Opcode::I16X8Shl},
-#line 623 "src/lexer-keywords.txt"
-      {"v128.store16_lane", TokenType::SimdStoreLane, Opcode::V128Store16Lane},
-#line 385 "src/lexer-keywords.txt"
-      {"i64.atomic.rmw16.and_u", TokenType::AtomicRmw, Opcode::I64AtomicRmw16AndU},
-#line 255 "src/lexer-keywords.txt"
-      {"i32.atomic.rmw16.and_u", TokenType::AtomicRmw, Opcode::I32AtomicRmw16AndU},
-#line 351 "src/lexer-keywords.txt"
-      {"i32x4.dot_i16x8_s", TokenType::Binary, Opcode::I32X4DotI16X8S},
-      {""},
-#line 520 "src/lexer-keywords.txt"
-      {"i8x16.max_u", TokenType::Binary, Opcode::I8X16MaxU},
-      {""},
-#line 519 "src/lexer-keywords.txt"
-=======
-#line 383 "src/lexer-keywords.txt"
-      {"i64.atomic.rmw16.and_u", TokenType::AtomicRmw, Opcode::I64AtomicRmw16AndU},
-#line 253 "src/lexer-keywords.txt"
-      {"i32.atomic.rmw16.and_u", TokenType::AtomicRmw, Opcode::I32AtomicRmw16AndU},
-#line 349 "src/lexer-keywords.txt"
-      {"i32x4.dot_i16x8_s", TokenType::Binary, Opcode::I32X4DotI16X8S},
-      {""},
-#line 391 "src/lexer-keywords.txt"
-      {"i64.atomic.rmw32.cmpxchg_u", TokenType::AtomicRmwCmpxchg, Opcode::I64AtomicRmw32CmpxchgU},
-      {""}, {""}, {""}, {""}, {""},
-#line 527 "src/lexer-keywords.txt"
-      {"i8x16.relaxed_laneselect", TokenType::Ternary, Opcode::I8X16RelaxedLaneSelect},
-#line 503 "src/lexer-keywords.txt"
-      {"i8x16.all_true", TokenType::Unary, Opcode::I8X16AllTrue},
-      {""}, {""}, {""}, {""},
-#line 582 "src/lexer-keywords.txt"
-      {"start", TokenType::Start},
-      {""},
-#line 125 "src/lexer-keywords.txt"
-      {"f64.abs", TokenType::Unary, Opcode::F64Abs},
-#line 63 "src/lexer-keywords.txt"
-      {"f32.abs", TokenType::Unary, Opcode::F32Abs},
-      {""},
-#line 534 "src/lexer-keywords.txt"
-      {"i8x16.sub_sat_u", TokenType::Binary, Opcode::I8X16SubSatU},
-      {""}, {""}, {""},
+#line 521 "src/lexer-keywords.txt"
+      {"i8x16.max_s", TokenType::Binary, Opcode::I8X16MaxS},
+#line 422 "src/lexer-keywords.txt"
+      {"i64.div_u", TokenType::Binary, Opcode::I64DivU},
+#line 284 "src/lexer-keywords.txt"
+      {"i32.div_u", TokenType::Binary, Opcode::I32DivU},
+#line 421 "src/lexer-keywords.txt"
+      {"i64.div_s", TokenType::Binary, Opcode::I64DivS},
+#line 283 "src/lexer-keywords.txt"
+      {"i32.div_s", TokenType::Binary, Opcode::I32DivS},
+#line 620 "src/lexer-keywords.txt"
+      {"v128.load32_splat", TokenType::Load, Opcode::V128Load32Splat},
+      {""},
+#line 424 "src/lexer-keywords.txt"
+      {"i64.eqz", TokenType::Convert, Opcode::I64Eqz},
+#line 286 "src/lexer-keywords.txt"
+      {"i32.eqz", TokenType::Convert, Opcode::I32Eqz},
+#line 614 "src/lexer-keywords.txt"
+      {"v128.load32_zero", TokenType::Load, Opcode::V128Load32Zero},
+      {""}, {""}, {""}, {""}, {""}, {""}, {""}, {""}, {""},
+      {""}, {""},
 #line 533 "src/lexer-keywords.txt"
-      {"i8x16.sub_sat_s", TokenType::Binary, Opcode::I8X16SubSatS},
-#line 621 "src/lexer-keywords.txt"
-      {"v128.store16_lane", TokenType::SimdStoreLane, Opcode::V128Store16Lane},
-      {""}, {""}, {""}, {""}, {""}, {""},
-#line 121 "src/lexer-keywords.txt"
-      {"f32x4.sub", TokenType::Binary, Opcode::F32X4Sub},
-      {""}, {""},
-#line 93 "src/lexer-keywords.txt"
-      {"f32x4.abs", TokenType::Unary, Opcode::F32X4Abs},
-      {""},
-#line 613 "src/lexer-keywords.txt"
-      {"v128.load32_splat", TokenType::Load, Opcode::V128Load32Splat},
-#line 565 "src/lexer-keywords.txt"
+      {"i8x16.shl", TokenType::Binary, Opcode::I8X16Shl},
+#line 559 "src/lexer-keywords.txt"
+      {"memory", TokenType::Memory},
+      {""}, {""},
+#line 571 "src/lexer-keywords.txt"
       {"param", TokenType::Param},
-#line 359 "src/lexer-keywords.txt"
-      {"i32x4.sub", TokenType::Binary, Opcode::I32X4Sub},
-#line 98 "src/lexer-keywords.txt"
-      {"f32x4.div", TokenType::Binary, Opcode::F32X4Div},
-#line 607 "src/lexer-keywords.txt"
-      {"v128.load32_zero", TokenType::Load, Opcode::V128Load32Zero},
-#line 324 "src/lexer-keywords.txt"
-      {"i32x4.abs", TokenType::Unary, Opcode::I32X4Abs},
-#line 36 "src/lexer-keywords.txt"
-      {"br_table", TokenType::BrTable, Opcode::BrTable},
-      {""}, {""}, {""},
-#line 197 "src/lexer-keywords.txt"
-      {"i16x8.add_sat_u", TokenType::Binary, Opcode::I16X8AddSatU},
-      {""}, {""}, {""},
-#line 196 "src/lexer-keywords.txt"
-      {"i16x8.add_sat_s", TokenType::Binary, Opcode::I16X8AddSatS},
-      {""},
-#line 113 "src/lexer-keywords.txt"
-      {"f32x4.pmin", TokenType::Binary, Opcode::F32X4PMin},
-#line 31 "src/lexer-keywords.txt"
-      {"binary", TokenType::Bin},
-      {""}, {""}, {""}, {""}, {""}, {""},
-#line 465 "src/lexer-keywords.txt"
-      {"i64.trunc_sat_f64_u", TokenType::Convert, Opcode::I64TruncSatF64U},
-#line 321 "src/lexer-keywords.txt"
-      {"i32.trunc_sat_f64_u", TokenType::Convert, Opcode::I32TruncSatF64U},
-#line 387 "src/lexer-keywords.txt"
-      {"i64.atomic.rmw16.xchg_u", TokenType::AtomicRmw, Opcode::I64AtomicRmw16XchgU},
-#line 257 "src/lexer-keywords.txt"
-      {"i32.atomic.rmw16.xchg_u", TokenType::AtomicRmw, Opcode::I32AtomicRmw16XchgU},
-#line 464 "src/lexer-keywords.txt"
-      {"i64.trunc_sat_f64_s", TokenType::Convert, Opcode::I64TruncSatF64S},
-#line 320 "src/lexer-keywords.txt"
-      {"i32.trunc_sat_f64_s", TokenType::Convert, Opcode::I32TruncSatF64S},
-      {""}, {""},
-#line 618 "src/lexer-keywords.txt"
-      {"v128.load32_lane", TokenType::SimdLoadLane, Opcode::V128Load32Lane},
-      {""}, {""}, {""}, {""}, {""}, {""},
-#line 501 "src/lexer-keywords.txt"
-      {"i8x16.add_sat_u", TokenType::Binary, Opcode::I8X16AddSatU},
-#line 379 "src/lexer-keywords.txt"
-      {"i64.atomic.load32_u", TokenType::AtomicLoad, Opcode::I64AtomicLoad32U},
-      {""},
-#line 620 "src/lexer-keywords.txt"
-      {"v128.store8_lane", TokenType::SimdStoreLane, Opcode::V128Store8Lane},
-#line 500 "src/lexer-keywords.txt"
-      {"i8x16.add_sat_s", TokenType::Binary, Opcode::I8X16AddSatS},
-      {""},
-#line 388 "src/lexer-keywords.txt"
-      {"i64.atomic.rmw16.xor_u", TokenType::AtomicRmw, Opcode::I64AtomicRmw16XorU},
-#line 258 "src/lexer-keywords.txt"
-      {"i32.atomic.rmw16.xor_u", TokenType::AtomicRmw, Opcode::I32AtomicRmw16XorU},
-      {""},
-#line 194 "src/lexer-keywords.txt"
-      {"global", TokenType::Global},
-#line 217 "src/lexer-keywords.txt"
-      {"i16x8.max_u", TokenType::Binary, Opcode::I16X8MaxU},
-      {""},
-#line 216 "src/lexer-keywords.txt"
-      {"i16x8.max_s", TokenType::Binary, Opcode::I16X8MaxS},
-      {""}, {""}, {""}, {""},
-#line 490 "src/lexer-keywords.txt"
-      {"i64x2.shr_u", TokenType::Binary, Opcode::I64X2ShrU},
-      {""},
-#line 489 "src/lexer-keywords.txt"
-      {"i64x2.shr_s", TokenType::Binary, Opcode::I64X2ShrS},
-      {""},
-#line 551 "src/lexer-keywords.txt"
-      {"memory.fill", TokenType::MemoryFill, Opcode::MemoryFill},
-      {""}, {""}, {""}, {""},
-#line 328 "src/lexer-keywords.txt"
-      {"i32x4.relaxed_dot_i8x16_i7x16_add_s", TokenType::Ternary, Opcode::I32X4DotI8X16I7X16AddS},
-#line 43 "src/lexer-keywords.txt"
-      {"catch_ref", TokenType::CatchRef},
-      {""}, {""}, {""},
-#line 584 "src/lexer-keywords.txt"
-      {"table.copy", TokenType::TableCopy, Opcode::TableCopy},
-      {""},
-#line 229 "src/lexer-keywords.txt"
-      {"i16x8.shl", TokenType::Binary, Opcode::I16X8Shl},
-      {""}, {""}, {""}, {""}, {""},
-#line 518 "src/lexer-keywords.txt"
-      {"i8x16.max_u", TokenType::Binary, Opcode::I8X16MaxU},
-      {""},
-#line 517 "src/lexer-keywords.txt"
->>>>>>> 0f5ba6f1
-      {"i8x16.max_s", TokenType::Binary, Opcode::I8X16MaxS},
-#line 420 "src/lexer-keywords.txt"
-      {"i64.div_u", TokenType::Binary, Opcode::I64DivU},
-#line 282 "src/lexer-keywords.txt"
-      {"i32.div_u", TokenType::Binary, Opcode::I32DivU},
-#line 419 "src/lexer-keywords.txt"
-      {"i64.div_s", TokenType::Binary, Opcode::I64DivS},
-#line 281 "src/lexer-keywords.txt"
-      {"i32.div_s", TokenType::Binary, Opcode::I32DivS},
-#line 615 "src/lexer-keywords.txt"
-      {"v128.load32_splat", TokenType::Load, Opcode::V128Load32Splat},
-      {""},
-#line 422 "src/lexer-keywords.txt"
-      {"i64.eqz", TokenType::Convert, Opcode::I64Eqz},
-#line 284 "src/lexer-keywords.txt"
-      {"i32.eqz", TokenType::Convert, Opcode::I32Eqz},
-#line 609 "src/lexer-keywords.txt"
-      {"v128.load32_zero", TokenType::Load, Opcode::V128Load32Zero},
-      {""}, {""}, {""}, {""}, {""}, {""}, {""}, {""}, {""},
-      {""}, {""},
-<<<<<<< HEAD
-#line 531 "src/lexer-keywords.txt"
-      {"i8x16.shl", TokenType::Binary, Opcode::I8X16Shl},
-#line 557 "src/lexer-keywords.txt"
-      {"memory", TokenType::Memory},
-      {""}, {""},
-#line 568 "src/lexer-keywords.txt"
-      {"param", TokenType::Param},
-      {""},
-#line 376 "src/lexer-keywords.txt"
+      {""},
+#line 378 "src/lexer-keywords.txt"
       {"i32x4.trunc_sat_f64x2_u_zero", TokenType::Unary, Opcode::I32X4TruncSatF64X2UZero},
       {""},
-#line 375 "src/lexer-keywords.txt"
+#line 377 "src/lexer-keywords.txt"
       {"i32x4.trunc_sat_f64x2_s_zero", TokenType::Unary, Opcode::I32X4TruncSatF64X2SZero},
       {""}, {""}, {""}, {""}, {""}, {""}, {""},
-#line 620 "src/lexer-keywords.txt"
+#line 625 "src/lexer-keywords.txt"
       {"v128.load32_lane", TokenType::SimdLoadLane, Opcode::V128Load32Lane},
       {""}, {""}, {""}, {""}, {""}, {""}, {""}, {""}, {""},
-#line 622 "src/lexer-keywords.txt"
+#line 627 "src/lexer-keywords.txt"
       {"v128.store8_lane", TokenType::SimdStoreLane, Opcode::V128Store8Lane},
       {""}, {""}, {""}, {""}, {""}, {""}, {""},
-#line 583 "src/lexer-keywords.txt"
+#line 588 "src/lexer-keywords.txt"
       {"shared", TokenType::Shared},
       {""}, {""},
-#line 389 "src/lexer-keywords.txt"
+#line 391 "src/lexer-keywords.txt"
       {"i64.atomic.rmw16.xchg_u", TokenType::AtomicRmw, Opcode::I64AtomicRmw16XchgU},
-#line 259 "src/lexer-keywords.txt"
+#line 261 "src/lexer-keywords.txt"
       {"i32.atomic.rmw16.xchg_u", TokenType::AtomicRmw, Opcode::I32AtomicRmw16XchgU},
       {""},
-#line 413 "src/lexer-keywords.txt"
+#line 415 "src/lexer-keywords.txt"
       {"i64.atomic.store32", TokenType::AtomicStore, Opcode::I64AtomicStore32},
       {""}, {""},
-#line 62 "src/lexer-keywords.txt"
-=======
-#line 581 "src/lexer-keywords.txt"
-      {"shared", TokenType::Shared},
-#line 132 "src/lexer-keywords.txt"
-      {"f64.convert_i64_u", TokenType::Convert, Opcode::F64ConvertI64U},
-#line 70 "src/lexer-keywords.txt"
-      {"f32.convert_i64_u", TokenType::Convert, Opcode::F32ConvertI64U},
-      {""}, {""},
-#line 131 "src/lexer-keywords.txt"
-      {"f64.convert_i64_s", TokenType::Convert, Opcode::F64ConvertI64S},
-#line 69 "src/lexer-keywords.txt"
-      {"f32.convert_i64_s", TokenType::Convert, Opcode::F32ConvertI64S},
-      {""}, {""}, {""}, {""}, {""},
-#line 62 "src/lexer-keywords.txt"
-      {"export", TokenType::Export},
-      {""}, {""}, {""}, {""}, {""},
-#line 529 "src/lexer-keywords.txt"
-      {"i8x16.shl", TokenType::Binary, Opcode::I8X16Shl},
-#line 555 "src/lexer-keywords.txt"
-      {"memory", TokenType::Memory},
-#line 598 "src/lexer-keywords.txt"
-      {"unreachable", TokenType::Unreachable, Opcode::Unreachable},
-      {""},
-#line 179 "src/lexer-keywords.txt"
-      {"f64x2.splat", TokenType::Unary, Opcode::F64X2Splat},
-#line 112 "src/lexer-keywords.txt"
-      {"f32x4.pmax", TokenType::Binary, Opcode::F32X4PMax},
-#line 374 "src/lexer-keywords.txt"
-      {"i32x4.trunc_sat_f64x2_u_zero", TokenType::Unary, Opcode::I32X4TruncSatF64X2UZero},
-      {""},
-#line 373 "src/lexer-keywords.txt"
-      {"i32x4.trunc_sat_f64x2_s_zero", TokenType::Unary, Opcode::I32X4TruncSatF64X2SZero},
-      {""},
-#line 192 "src/lexer-keywords.txt"
-      {"global.get", TokenType::GlobalGet, Opcode::GlobalGet},
-#line 491 "src/lexer-keywords.txt"
-      {"i64x2.splat", TokenType::Unary, Opcode::I64X2Splat},
-#line 193 "src/lexer-keywords.txt"
-      {"global.set", TokenType::GlobalSet, Opcode::GlobalSet},
-      {""}, {""}, {""}, {""}, {""}, {""}, {""}, {""}, {""},
-      {""}, {""}, {""}, {""}, {""}, {""}, {""}, {""}, {""},
-      {""}, {""}, {""}, {""}, {""}, {""}, {""}, {""}, {""},
-#line 411 "src/lexer-keywords.txt"
-      {"i64.atomic.store32", TokenType::AtomicStore, Opcode::I64AtomicStore32},
-      {""}, {""},
-#line 61 "src/lexer-keywords.txt"
->>>>>>> 0f5ba6f1
+#line 64 "src/lexer-keywords.txt"
       {"exnref", Type::ExnRef},
       {""}, {""}, {""},
-#line 189 "src/lexer-keywords.txt"
+#line 191 "src/lexer-keywords.txt"
       {"freq", TokenType::Freq},
       {""}, {""}, {""}, {""}, {""}, {""}, {""}, {""},
-<<<<<<< HEAD
-#line 390 "src/lexer-keywords.txt"
+#line 392 "src/lexer-keywords.txt"
       {"i64.atomic.rmw16.xor_u", TokenType::AtomicRmw, Opcode::I64AtomicRmw16XorU},
-#line 260 "src/lexer-keywords.txt"
+#line 262 "src/lexer-keywords.txt"
       {"i32.atomic.rmw16.xor_u", TokenType::AtomicRmw, Opcode::I32AtomicRmw16XorU},
-#line 598 "src/lexer-keywords.txt"
+#line 603 "src/lexer-keywords.txt"
       {"try_table", TokenType::TryTable, Opcode::TryTable},
       {""}, {""}, {""}, {""}, {""}, {""}, {""}, {""}, {""},
       {""}, {""},
-#line 38 "src/lexer-keywords.txt"
+#line 40 "src/lexer-keywords.txt"
       {"call_ref", TokenType::CallRef, Opcode::CallRef},
       {""}, {""},
-#line 555 "src/lexer-keywords.txt"
+#line 557 "src/lexer-keywords.txt"
       {"memory.init", TokenType::MemoryInit, Opcode::MemoryInit},
       {""}, {""}, {""}, {""}, {""}, {""}, {""}, {""}, {""},
       {""}, {""}, {""}, {""}, {""},
-#line 207 "src/lexer-keywords.txt"
+#line 209 "src/lexer-keywords.txt"
       {"i16x8.extract_lane_u", TokenType::SimdLaneOp, Opcode::I16X8ExtractLaneU},
       {""},
-#line 206 "src/lexer-keywords.txt"
+#line 208 "src/lexer-keywords.txt"
       {"i16x8.extract_lane_s", TokenType::SimdLaneOp, Opcode::I16X8ExtractLaneS},
       {""}, {""}, {""}, {""}, {""}, {""}, {""},
-#line 63 "src/lexer-keywords.txt"
+#line 65 "src/lexer-keywords.txt"
       {"export", TokenType::Export},
       {""}, {""}, {""}, {""}, {""}, {""}, {""}, {""}, {""},
       {""}, {""}, {""}, {""}, {""},
-#line 114 "src/lexer-keywords.txt"
+#line 116 "src/lexer-keywords.txt"
       {"f32x4.pmin", TokenType::Binary, Opcode::F32X4PMin},
       {""},
-#line 202 "src/lexer-keywords.txt"
+#line 204 "src/lexer-keywords.txt"
       {"i16x8.avgr_u", TokenType::Binary, Opcode::I16X8AvgrU},
       {""},
-#line 510 "src/lexer-keywords.txt"
+#line 512 "src/lexer-keywords.txt"
       {"i8x16.extract_lane_u", TokenType::SimdLaneOp, Opcode::I8X16ExtractLaneU},
-#line 370 "src/lexer-keywords.txt"
+#line 372 "src/lexer-keywords.txt"
       {"i32x4.trunc_sat_f32x4_u", TokenType::Unary, Opcode::I32X4TruncSatF32X4U},
-#line 509 "src/lexer-keywords.txt"
+#line 511 "src/lexer-keywords.txt"
       {"i8x16.extract_lane_s", TokenType::SimdLaneOp, Opcode::I8X16ExtractLaneS},
       {""}, {""},
-#line 369 "src/lexer-keywords.txt"
+#line 371 "src/lexer-keywords.txt"
       {"i32x4.trunc_sat_f32x4_s", TokenType::Unary, Opcode::I32X4TruncSatF32X4S},
       {""}, {""}, {""}, {""}, {""}, {""}, {""}, {""}, {""},
       {""}, {""}, {""}, {""}, {""}, {""}, {""}, {""}, {""},
-#line 159 "src/lexer-keywords.txt"
+#line 161 "src/lexer-keywords.txt"
       {"f64x2.div", TokenType::Binary, Opcode::F64X2Div},
       {""}, {""},
-#line 506 "src/lexer-keywords.txt"
+#line 508 "src/lexer-keywords.txt"
       {"i8x16.avgr_u", TokenType::Binary, Opcode::I8X16AvgrU},
-#line 196 "src/lexer-keywords.txt"
+#line 198 "src/lexer-keywords.txt"
       {"global", TokenType::Global},
-#line 616 "src/lexer-keywords.txt"
+#line 621 "src/lexer-keywords.txt"
       {"v128.load64_splat", TokenType::Load, Opcode::V128Load64Splat},
-#line 624 "src/lexer-keywords.txt"
+#line 629 "src/lexer-keywords.txt"
       {"v128.store32_lane", TokenType::SimdStoreLane, Opcode::V128Store32Lane},
       {""}, {""},
-#line 610 "src/lexer-keywords.txt"
+#line 615 "src/lexer-keywords.txt"
       {"v128.load64_zero", TokenType::Load, Opcode::V128Load64Zero},
       {""}, {""}, {""},
-#line 233 "src/lexer-keywords.txt"
+#line 235 "src/lexer-keywords.txt"
       {"i16x8.shr_u", TokenType::Binary, Opcode::I16X8ShrU},
-#line 221 "src/lexer-keywords.txt"
+#line 223 "src/lexer-keywords.txt"
       {"i16x8.min_u", TokenType::Binary, Opcode::I16X8MinU},
-#line 232 "src/lexer-keywords.txt"
+#line 234 "src/lexer-keywords.txt"
       {"i16x8.shr_s", TokenType::Binary, Opcode::I16X8ShrS},
-#line 220 "src/lexer-keywords.txt"
+#line 222 "src/lexer-keywords.txt"
       {"i16x8.min_s", TokenType::Binary, Opcode::I16X8MinS},
       {""}, {""}, {""}, {""}, {""}, {""}, {""}, {""},
-#line 124 "src/lexer-keywords.txt"
+#line 126 "src/lexer-keywords.txt"
       {"f32x4.demote_f64x2_zero", TokenType::Unary, Opcode::F32X4DemoteF64X2Zero},
-#line 181 "src/lexer-keywords.txt"
+#line 183 "src/lexer-keywords.txt"
       {"f64x2.sqrt", TokenType::Unary, Opcode::F64X2Sqrt},
       {""},
-#line 43 "src/lexer-keywords.txt"
+#line 45 "src/lexer-keywords.txt"
       {"catch_all_ref", TokenType::CatchAllRef},
       {""},
-#line 596 "src/lexer-keywords.txt"
+#line 601 "src/lexer-keywords.txt"
       {"throw_ref", TokenType::ThrowRef, Opcode::ThrowRef},
       {""}, {""}, {""}, {""}, {""},
-#line 528 "src/lexer-keywords.txt"
+#line 530 "src/lexer-keywords.txt"
       {"i8x16.relaxed_swizzle", TokenType::Binary, Opcode::I8X16RelaxedSwizzle},
-#line 621 "src/lexer-keywords.txt"
+#line 626 "src/lexer-keywords.txt"
       {"v128.load64_lane", TokenType::SimdLoadLane, Opcode::V128Load64Lane},
-      {""}, {""}, {""}, {""},
-#line 533 "src/lexer-keywords.txt"
+      {""},
+#line 583 "src/lexer-keywords.txt"
+      {"return_call_ref", TokenType::ReturnCallRef, Opcode::ReturnCallRef},
+      {""}, {""},
+#line 535 "src/lexer-keywords.txt"
       {"i8x16.shr_u", TokenType::Binary, Opcode::I8X16ShrU},
-#line 522 "src/lexer-keywords.txt"
+#line 524 "src/lexer-keywords.txt"
       {"i8x16.min_u", TokenType::Binary, Opcode::I8X16MinU},
-#line 532 "src/lexer-keywords.txt"
+#line 534 "src/lexer-keywords.txt"
       {"i8x16.shr_s", TokenType::Binary, Opcode::I8X16ShrS},
-#line 521 "src/lexer-keywords.txt"
-=======
-#line 614 "src/lexer-keywords.txt"
-      {"v128.load64_splat", TokenType::Load, Opcode::V128Load64Splat},
-#line 622 "src/lexer-keywords.txt"
-      {"v128.store32_lane", TokenType::SimdStoreLane, Opcode::V128Store32Lane},
-#line 180 "src/lexer-keywords.txt"
-      {"f64x2.sqrt", TokenType::Unary, Opcode::F64X2Sqrt},
-#line 593 "src/lexer-keywords.txt"
-      {"throw", TokenType::Throw, Opcode::Throw},
-#line 608 "src/lexer-keywords.txt"
-      {"v128.load64_zero", TokenType::Load, Opcode::V128Load64Zero},
-      {""}, {""}, {""}, {""},
-#line 39 "src/lexer-keywords.txt"
-      {"call_ref", TokenType::CallRef, Opcode::CallRef},
-      {""}, {""},
-#line 553 "src/lexer-keywords.txt"
-      {"memory.init", TokenType::MemoryInit, Opcode::MemoryInit},
-#line 418 "src/lexer-keywords.txt"
-      {"i64.div_u", TokenType::Binary, Opcode::I64DivU},
-#line 280 "src/lexer-keywords.txt"
-      {"i32.div_u", TokenType::Binary, Opcode::I32DivU},
-#line 417 "src/lexer-keywords.txt"
-      {"i64.div_s", TokenType::Binary, Opcode::I64DivS},
-#line 279 "src/lexer-keywords.txt"
-      {"i32.div_s", TokenType::Binary, Opcode::I32DivS},
-      {""}, {""}, {""}, {""},
-#line 420 "src/lexer-keywords.txt"
-      {"i64.eqz", TokenType::Convert, Opcode::I64Eqz},
-#line 282 "src/lexer-keywords.txt"
-      {"i32.eqz", TokenType::Convert, Opcode::I32Eqz},
-      {""}, {""},
-#line 594 "src/lexer-keywords.txt"
-      {"throw_ref", TokenType::ThrowRef, Opcode::ThrowRef},
-      {""},
-#line 205 "src/lexer-keywords.txt"
-      {"i16x8.extract_lane_u", TokenType::SimdLaneOp, Opcode::I16X8ExtractLaneU},
-      {""},
-#line 204 "src/lexer-keywords.txt"
-      {"i16x8.extract_lane_s", TokenType::SimdLaneOp, Opcode::I16X8ExtractLaneS},
-      {""}, {""},
-#line 619 "src/lexer-keywords.txt"
-      {"v128.load64_lane", TokenType::SimdLoadLane, Opcode::V128Load64Lane},
-#line 398 "src/lexer-keywords.txt"
-      {"i64.atomic.rmw8.cmpxchg_u", TokenType::AtomicRmwCmpxchg, Opcode::I64AtomicRmw8CmpxchgU},
-#line 261 "src/lexer-keywords.txt"
-      {"i32.atomic.rmw8.cmpxchg_u", TokenType::AtomicRmwCmpxchg, Opcode::I32AtomicRmw8CmpxchgU},
-      {""}, {""}, {""}, {""}, {""}, {""},
-#line 410 "src/lexer-keywords.txt"
+#line 523 "src/lexer-keywords.txt"
+      {"i8x16.min_s", TokenType::Binary, Opcode::I8X16MinS},
+      {""}, {""}, {""}, {""}, {""}, {""}, {""}, {""}, {""},
+      {""}, {""}, {""}, {""},
+#line 613 "src/lexer-keywords.txt"
+      {"v128.any_true", TokenType::Unary, Opcode::V128AnyTrue},
+      {""},
+#line 182 "src/lexer-keywords.txt"
+      {"f64x2.splat", TokenType::Unary, Opcode::F64X2Splat},
+#line 115 "src/lexer-keywords.txt"
+      {"f32x4.pmax", TokenType::Binary, Opcode::F32X4PMax},
+      {""}, {""}, {""}, {""},
+#line 196 "src/lexer-keywords.txt"
+      {"global.get", TokenType::GlobalGet, Opcode::GlobalGet},
+#line 495 "src/lexer-keywords.txt"
+      {"i64x2.splat", TokenType::Unary, Opcode::I64X2Splat},
+#line 197 "src/lexer-keywords.txt"
+      {"global.set", TokenType::GlobalSet, Opcode::GlobalSet},
+      {""}, {""}, {""},
+#line 414 "src/lexer-keywords.txt"
       {"i64.atomic.store16", TokenType::AtomicStore, Opcode::I64AtomicStore16},
-#line 273 "src/lexer-keywords.txt"
-      {"i32.atomic.store16", TokenType::AtomicStore, Opcode::I32AtomicStore16},
-      {""}, {""},
-#line 596 "src/lexer-keywords.txt"
-      {"try_table", TokenType::TryTable, Opcode::TryTable},
-      {""}, {""}, {""}, {""}, {""}, {""}, {""}, {""},
-#line 606 "src/lexer-keywords.txt"
-      {"v128.any_true", TokenType::Unary, Opcode::V128AnyTrue},
-      {""},
-#line 508 "src/lexer-keywords.txt"
-      {"i8x16.extract_lane_u", TokenType::SimdLaneOp, Opcode::I8X16ExtractLaneU},
-#line 368 "src/lexer-keywords.txt"
-      {"i32x4.trunc_sat_f32x4_u", TokenType::Unary, Opcode::I32X4TruncSatF32X4U},
-#line 507 "src/lexer-keywords.txt"
-      {"i8x16.extract_lane_s", TokenType::SimdLaneOp, Opcode::I8X16ExtractLaneS},
-      {""}, {""},
-#line 367 "src/lexer-keywords.txt"
-      {"i32x4.trunc_sat_f32x4_s", TokenType::Unary, Opcode::I32X4TruncSatF32X4S},
-      {""}, {""}, {""}, {""},
-#line 51 "src/lexer-keywords.txt"
-      {"drop", TokenType::Drop, Opcode::Drop},
-      {""}, {""}, {""},
-#line 587 "src/lexer-keywords.txt"
-      {"table.grow", TokenType::TableGrow, Opcode::TableGrow},
-      {""}, {""},
-#line 575 "src/lexer-keywords.txt"
-      {"rethrow", TokenType::Rethrow, Opcode::Rethrow},
-      {""}, {""}, {""}, {""}, {""}, {""}, {""}, {""}, {""},
-      {""}, {""}, {""}, {""}, {""}, {""}, {""}, {""}, {""},
-      {""},
-#line 231 "src/lexer-keywords.txt"
-      {"i16x8.shr_u", TokenType::Binary, Opcode::I16X8ShrU},
-#line 219 "src/lexer-keywords.txt"
-      {"i16x8.min_u", TokenType::Binary, Opcode::I16X8MinU},
-#line 230 "src/lexer-keywords.txt"
-      {"i16x8.shr_s", TokenType::Binary, Opcode::I16X8ShrS},
-#line 218 "src/lexer-keywords.txt"
-      {"i16x8.min_s", TokenType::Binary, Opcode::I16X8MinS},
-      {""}, {""}, {""}, {""}, {""},
-#line 405 "src/lexer-keywords.txt"
-      {"i64.atomic.rmw.cmpxchg", TokenType::AtomicRmwCmpxchg, Opcode::I64AtomicRmwCmpxchg},
-#line 268 "src/lexer-keywords.txt"
-      {"i32.atomic.rmw.cmpxchg", TokenType::AtomicRmwCmpxchg, Opcode::I32AtomicRmwCmpxchg},
-      {""},
-#line 123 "src/lexer-keywords.txt"
-      {"f32x4.demote_f64x2_zero", TokenType::Unary, Opcode::F32X4DemoteF64X2Zero},
-      {""}, {""},
-#line 44 "src/lexer-keywords.txt"
-      {"catch_all_ref", TokenType::CatchAllRef},
-      {""}, {""}, {""}, {""}, {""}, {""}, {""}, {""}, {""},
-      {""},
-#line 577 "src/lexer-keywords.txt"
-      {"return_call_ref", TokenType::ReturnCallRef, Opcode::ReturnCallRef},
-      {""}, {""},
-#line 531 "src/lexer-keywords.txt"
-      {"i8x16.shr_u", TokenType::Binary, Opcode::I8X16ShrU},
-#line 520 "src/lexer-keywords.txt"
-      {"i8x16.min_u", TokenType::Binary, Opcode::I8X16MinU},
-#line 530 "src/lexer-keywords.txt"
-      {"i8x16.shr_s", TokenType::Binary, Opcode::I8X16ShrS},
-#line 519 "src/lexer-keywords.txt"
->>>>>>> 0f5ba6f1
-      {"i8x16.min_s", TokenType::Binary, Opcode::I8X16MinS},
-      {""}, {""}, {""}, {""}, {""}, {""}, {""}, {""}, {""},
-      {""}, {""}, {""}, {""},
-#line 608 "src/lexer-keywords.txt"
-      {"v128.any_true", TokenType::Unary, Opcode::V128AnyTrue},
-      {""},
-#line 180 "src/lexer-keywords.txt"
-      {"f64x2.splat", TokenType::Unary, Opcode::F64X2Splat},
-#line 113 "src/lexer-keywords.txt"
-      {"f32x4.pmax", TokenType::Binary, Opcode::F32X4PMax},
-      {""}, {""}, {""}, {""},
-#line 194 "src/lexer-keywords.txt"
-      {"global.get", TokenType::GlobalGet, Opcode::GlobalGet},
-#line 493 "src/lexer-keywords.txt"
-      {"i64x2.splat", TokenType::Unary, Opcode::I64X2Splat},
-#line 195 "src/lexer-keywords.txt"
-      {"global.set", TokenType::GlobalSet, Opcode::GlobalSet},
-      {""}, {""}, {""},
-#line 412 "src/lexer-keywords.txt"
-      {"i64.atomic.store16", TokenType::AtomicStore, Opcode::I64AtomicStore16},
-#line 275 "src/lexer-keywords.txt"
+#line 277 "src/lexer-keywords.txt"
       {"i32.atomic.store16", TokenType::AtomicStore, Opcode::I32AtomicStore16},
       {""}, {""}, {""}, {""}, {""}, {""}, {""},
-#line 131 "src/lexer-keywords.txt"
+#line 133 "src/lexer-keywords.txt"
       {"f64.convert_i32_u", TokenType::Convert, Opcode::F64ConvertI32U},
-#line 69 "src/lexer-keywords.txt"
+#line 71 "src/lexer-keywords.txt"
       {"f32.convert_i32_u", TokenType::Convert, Opcode::F32ConvertI32U},
       {""}, {""},
-#line 130 "src/lexer-keywords.txt"
+#line 132 "src/lexer-keywords.txt"
       {"f64.convert_i32_s", TokenType::Convert, Opcode::F64ConvertI32S},
-#line 68 "src/lexer-keywords.txt"
+#line 70 "src/lexer-keywords.txt"
       {"f32.convert_i32_s", TokenType::Convert, Opcode::F32ConvertI32S},
       {""}, {""}, {""}, {""}, {""},
-#line 595 "src/lexer-keywords.txt"
+#line 600 "src/lexer-keywords.txt"
       {"throw", TokenType::Throw, Opcode::Throw},
       {""}, {""},
-#line 135 "src/lexer-keywords.txt"
+#line 137 "src/lexer-keywords.txt"
       {"f64.div", TokenType::Binary, Opcode::F64Div},
-#line 74 "src/lexer-keywords.txt"
+#line 76 "src/lexer-keywords.txt"
       {"f32.div", TokenType::Binary, Opcode::F32Div},
       {""}, {""}, {""},
 #line 27 "src/lexer-keywords.txt"
       {"assert_return", TokenType::AssertReturn},
-<<<<<<< HEAD
-      {""}, {""}, {""}, {""}, {""},
-#line 402 "src/lexer-keywords.txt"
+      {""}, {""}, {""}, {""}, {""},
+#line 404 "src/lexer-keywords.txt"
       {"i64.atomic.rmw8.sub_u", TokenType::AtomicRmw, Opcode::I64AtomicRmw8SubU},
-#line 265 "src/lexer-keywords.txt"
-=======
-#line 552 "src/lexer-keywords.txt"
-      {"memory.grow", TokenType::MemoryGrow, Opcode::MemoryGrow},
-      {""}, {""}, {""}, {""},
-#line 400 "src/lexer-keywords.txt"
-      {"i64.atomic.rmw8.sub_u", TokenType::AtomicRmw, Opcode::I64AtomicRmw8SubU},
-#line 263 "src/lexer-keywords.txt"
->>>>>>> 0f5ba6f1
+#line 267 "src/lexer-keywords.txt"
       {"i32.atomic.rmw8.sub_u", TokenType::AtomicRmw, Opcode::I32AtomicRmw8SubU},
       {""}, {""}, {""}, {""}, {""}, {""}, {""},
-#line 465 "src/lexer-keywords.txt"
+#line 467 "src/lexer-keywords.txt"
       {"i64.trunc_sat_f32_u", TokenType::Convert, Opcode::I64TruncSatF32U},
-#line 321 "src/lexer-keywords.txt"
+#line 323 "src/lexer-keywords.txt"
       {"i32.trunc_sat_f32_u", TokenType::Convert, Opcode::I32TruncSatF32U},
       {""}, {""},
-#line 464 "src/lexer-keywords.txt"
+#line 466 "src/lexer-keywords.txt"
       {"i64.trunc_sat_f32_s", TokenType::Convert, Opcode::I64TruncSatF32S},
-#line 320 "src/lexer-keywords.txt"
+#line 322 "src/lexer-keywords.txt"
       {"i32.trunc_sat_f32_s", TokenType::Convert, Opcode::I32TruncSatF32S},
       {""}, {""}, {""}, {""}, {""}, {""}, {""}, {""}, {""},
       {""}, {""}, {""}, {""},
-#line 554 "src/lexer-keywords.txt"
+#line 556 "src/lexer-keywords.txt"
       {"memory.grow", TokenType::MemoryGrow, Opcode::MemoryGrow},
       {""}, {""},
-<<<<<<< HEAD
-#line 182 "src/lexer-keywords.txt"
+#line 184 "src/lexer-keywords.txt"
       {"f64x2.sub", TokenType::Binary, Opcode::F64X2Sub},
       {""}, {""},
-#line 156 "src/lexer-keywords.txt"
+#line 158 "src/lexer-keywords.txt"
       {"f64x2.abs", TokenType::Unary, Opcode::F64X2Abs},
       {""}, {""}, {""},
-#line 494 "src/lexer-keywords.txt"
+#line 496 "src/lexer-keywords.txt"
       {"i64x2.sub", TokenType::Binary, Opcode::I64X2Sub},
       {""}, {""},
-#line 480 "src/lexer-keywords.txt"
+#line 482 "src/lexer-keywords.txt"
       {"i64x2.abs", TokenType::Unary, Opcode::I64X2Abs},
       {""}, {""},
-#line 400 "src/lexer-keywords.txt"
+#line 402 "src/lexer-keywords.txt"
       {"i64.atomic.rmw8.cmpxchg_u", TokenType::AtomicRmwCmpxchg, Opcode::I64AtomicRmw8CmpxchgU},
-#line 263 "src/lexer-keywords.txt"
+#line 265 "src/lexer-keywords.txt"
       {"i32.atomic.rmw8.cmpxchg_u", TokenType::AtomicRmwCmpxchg, Opcode::I32AtomicRmw8CmpxchgU},
       {""}, {""}, {""}, {""}, {""}, {""}, {""},
-#line 589 "src/lexer-keywords.txt"
+#line 594 "src/lexer-keywords.txt"
       {"table.grow", TokenType::TableGrow, Opcode::TableGrow},
       {""}, {""},
-#line 577 "src/lexer-keywords.txt"
+#line 581 "src/lexer-keywords.txt"
       {"rethrow", TokenType::Rethrow, Opcode::Rethrow},
+#line 488 "src/lexer-keywords.txt"
+      {"i64x2.extend_low_i32x4_u", TokenType::Unary, Opcode::I64X2ExtendLowI32X4U},
+      {""},
 #line 486 "src/lexer-keywords.txt"
-      {"i64x2.extend_low_i32x4_u", TokenType::Unary, Opcode::I64X2ExtendLowI32X4U},
-      {""},
-#line 484 "src/lexer-keywords.txt"
       {"i64x2.extend_low_i32x4_s", TokenType::Unary, Opcode::I64X2ExtendLowI32X4S},
       {""}, {""}, {""}, {""}, {""}, {""}, {""}, {""}, {""},
       {""}, {""}, {""}, {""}, {""},
-#line 329 "src/lexer-keywords.txt"
+#line 331 "src/lexer-keywords.txt"
       {"i32x4.bitmask", TokenType::Unary, Opcode::I32X4Bitmask},
       {""},
-#line 372 "src/lexer-keywords.txt"
+#line 374 "src/lexer-keywords.txt"
       {"i32x4.extend_high_i16x8_u", TokenType::Unary, Opcode::I32X4ExtendHighI16X8U},
       {""},
-#line 371 "src/lexer-keywords.txt"
+#line 373 "src/lexer-keywords.txt"
       {"i32x4.extend_high_i16x8_s", TokenType::Unary, Opcode::I32X4ExtendHighI16X8S},
       {""}, {""}, {""}, {""}, {""}, {""}, {""}, {""}, {""},
       {""}, {""}, {""}, {""}, {""}, {""}, {""}, {""}, {""},
       {""},
-#line 626 "src/lexer-keywords.txt"
+#line 631 "src/lexer-keywords.txt"
       {"i8x16.shuffle", TokenType::SimdShuffleOp, Opcode::I8X16Shuffle},
-#line 98 "src/lexer-keywords.txt"
+#line 100 "src/lexer-keywords.txt"
       {"f32x4.convert_i32x4_u", TokenType::Unary, Opcode::F32X4ConvertI32X4U},
       {""},
-#line 97 "src/lexer-keywords.txt"
+#line 99 "src/lexer-keywords.txt"
       {"f32x4.convert_i32x4_s", TokenType::Unary, Opcode::F32X4ConvertI32X4S},
       {""}, {""}, {""}, {""}, {""}, {""}, {""}, {""}, {""},
       {""}, {""},
-#line 407 "src/lexer-keywords.txt"
+#line 409 "src/lexer-keywords.txt"
       {"i64.atomic.rmw.cmpxchg", TokenType::AtomicRmwCmpxchg, Opcode::I64AtomicRmwCmpxchg},
-#line 270 "src/lexer-keywords.txt"
+#line 272 "src/lexer-keywords.txt"
       {"i32.atomic.rmw.cmpxchg", TokenType::AtomicRmwCmpxchg, Opcode::I32AtomicRmwCmpxchg},
       {""}, {""}, {""}, {""}, {""}, {""}, {""}, {""}, {""},
       {""}, {""}, {""}, {""},
+#line 499 "src/lexer-keywords.txt"
+      {"i64x2.extmul_low_i32x4_u", TokenType::Binary, Opcode::I64X2ExtmulLowI32X4U},
+      {""},
 #line 497 "src/lexer-keywords.txt"
-      {"i64x2.extmul_low_i32x4_u", TokenType::Binary, Opcode::I64X2ExtmulLowI32X4U},
-      {""},
-#line 495 "src/lexer-keywords.txt"
       {"i64x2.extmul_low_i32x4_s", TokenType::Binary, Opcode::I64X2ExtmulLowI32X4S},
       {""}, {""}, {""}, {""}, {""}, {""}, {""}, {""}, {""},
       {""},
-#line 386 "src/lexer-keywords.txt"
+#line 388 "src/lexer-keywords.txt"
       {"i64.atomic.rmw16.cmpxchg_u", TokenType::AtomicRmwCmpxchg, Opcode::I64AtomicRmw16CmpxchgU},
-#line 256 "src/lexer-keywords.txt"
+#line 258 "src/lexer-keywords.txt"
       {"i32.atomic.rmw16.cmpxchg_u", TokenType::AtomicRmwCmpxchg, Opcode::I32AtomicRmw16CmpxchgU},
       {""},
-#line 627 "src/lexer-keywords.txt"
+#line 632 "src/lexer-keywords.txt"
       {"i8x16.swizzle", TokenType::Binary, Opcode::I8X16Swizzle},
       {""}, {""},
+#line 369 "src/lexer-keywords.txt"
+      {"i32x4.extmul_high_i16x8_u", TokenType::Binary, Opcode::I32X4ExtmulHighI16X8U},
+      {""},
 #line 367 "src/lexer-keywords.txt"
-      {"i32x4.extmul_high_i16x8_u", TokenType::Binary, Opcode::I32X4ExtmulHighI16X8U},
-      {""},
-#line 365 "src/lexer-keywords.txt"
-=======
-#line 200 "src/lexer-keywords.txt"
-      {"i16x8.avgr_u", TokenType::Binary, Opcode::I16X8AvgrU},
-#line 232 "src/lexer-keywords.txt"
-      {"i16x8.splat", TokenType::Unary, Opcode::I16X8Splat},
-      {""}, {""}, {""},
-#line 342 "src/lexer-keywords.txt"
-      {"v128.load16x4_u", TokenType::Load, Opcode::V128Load16X4U},
-      {""},
-#line 560 "src/lexer-keywords.txt"
-      {"nop", TokenType::Nop, Opcode::Nop},
-      {""},
-#line 341 "src/lexer-keywords.txt"
-      {"v128.load16x4_s", TokenType::Load, Opcode::V128Load16X4S},
-      {""}, {""}, {""}, {""}, {""}, {""}, {""}, {""},
-#line 181 "src/lexer-keywords.txt"
-      {"f64x2.sub", TokenType::Binary, Opcode::F64X2Sub},
-      {""}, {""},
-#line 155 "src/lexer-keywords.txt"
-      {"f64x2.abs", TokenType::Unary, Opcode::F64X2Abs},
-      {""}, {""}, {""},
-#line 492 "src/lexer-keywords.txt"
-      {"i64x2.sub", TokenType::Binary, Opcode::I64X2Sub},
-#line 158 "src/lexer-keywords.txt"
-      {"f64x2.div", TokenType::Binary, Opcode::F64X2Div},
-      {""},
-#line 478 "src/lexer-keywords.txt"
-      {"i64x2.abs", TokenType::Unary, Opcode::I64X2Abs},
-#line 504 "src/lexer-keywords.txt"
-      {"i8x16.avgr_u", TokenType::Binary, Opcode::I8X16AvgrU},
-#line 532 "src/lexer-keywords.txt"
-      {"i8x16.splat", TokenType::Unary, Opcode::I8X16Splat},
-      {""}, {""}, {""}, {""}, {""}, {""}, {""}, {""},
-#line 173 "src/lexer-keywords.txt"
-      {"f64x2.pmin", TokenType::Binary, Opcode::F64X2PMin},
-      {""}, {""},
-#line 546 "src/lexer-keywords.txt"
-      {"loop", TokenType::Loop, Opcode::Loop},
-      {""}, {""}, {""}, {""}, {""},
-#line 463 "src/lexer-keywords.txt"
-      {"i64.trunc_sat_f32_u", TokenType::Convert, Opcode::I64TruncSatF32U},
-#line 319 "src/lexer-keywords.txt"
-      {"i32.trunc_sat_f32_u", TokenType::Convert, Opcode::I32TruncSatF32U},
-#line 135 "src/lexer-keywords.txt"
-      {"f64.eq", TokenType::Compare, Opcode::F64Eq},
-#line 74 "src/lexer-keywords.txt"
-      {"f32.eq", TokenType::Compare, Opcode::F32Eq},
-#line 462 "src/lexer-keywords.txt"
-      {"i64.trunc_sat_f32_s", TokenType::Convert, Opcode::I64TruncSatF32S},
-#line 318 "src/lexer-keywords.txt"
-      {"i32.trunc_sat_f32_s", TokenType::Convert, Opcode::I32TruncSatF32S},
-      {""}, {""}, {""},
-#line 419 "src/lexer-keywords.txt"
-      {"i64.eq", TokenType::Compare, Opcode::I64Eq},
-#line 281 "src/lexer-keywords.txt"
-      {"i32.eq", TokenType::Compare, Opcode::I32Eq},
-#line 327 "src/lexer-keywords.txt"
-      {"i32x4.bitmask", TokenType::Unary, Opcode::I32X4Bitmask},
-      {""}, {""}, {""}, {""},
-#line 444 "src/lexer-keywords.txt"
-      {"i64.popcnt", TokenType::Unary, Opcode::I64Popcnt},
-#line 301 "src/lexer-keywords.txt"
-      {"i32.popcnt", TokenType::Unary, Opcode::I32Popcnt},
-      {""}, {""},
-#line 384 "src/lexer-keywords.txt"
-      {"i64.atomic.rmw16.cmpxchg_u", TokenType::AtomicRmwCmpxchg, Opcode::I64AtomicRmw16CmpxchgU},
-#line 254 "src/lexer-keywords.txt"
-      {"i32.atomic.rmw16.cmpxchg_u", TokenType::AtomicRmwCmpxchg, Opcode::I32AtomicRmw16CmpxchgU},
-      {""}, {""}, {""}, {""}, {""}, {""}, {""}, {""}, {""},
-      {""}, {""}, {""}, {""},
-#line 99 "src/lexer-keywords.txt"
-      {"f32x4.eq", TokenType::Compare, Opcode::F32X4Eq},
-      {""}, {""}, {""}, {""}, {""}, {""},
-#line 329 "src/lexer-keywords.txt"
-      {"i32x4.eq", TokenType::Compare, Opcode::I32X4Eq},
-      {""}, {""}, {""}, {""}, {""},
-#line 484 "src/lexer-keywords.txt"
-      {"i64x2.extend_low_i32x4_u", TokenType::Unary, Opcode::I64X2ExtendLowI32X4U},
-      {""},
-#line 482 "src/lexer-keywords.txt"
-      {"i64x2.extend_low_i32x4_s", TokenType::Unary, Opcode::I64X2ExtendLowI32X4S},
-#line 524 "src/lexer-keywords.txt"
-      {"i8x16.popcnt", TokenType::Unary, Opcode::I8X16Popcnt},
-      {""}, {""},
-#line 612 "src/lexer-keywords.txt"
-      {"v128.load16_splat", TokenType::Load, Opcode::V128Load16Splat},
-      {""}, {""}, {""}, {""}, {""},
-#line 130 "src/lexer-keywords.txt"
-      {"f64.convert_i32_u", TokenType::Convert, Opcode::F64ConvertI32U},
-#line 68 "src/lexer-keywords.txt"
-      {"f32.convert_i32_u", TokenType::Convert, Opcode::F32ConvertI32U},
-      {""}, {""},
-#line 129 "src/lexer-keywords.txt"
-      {"f64.convert_i32_s", TokenType::Convert, Opcode::F64ConvertI32S},
-#line 67 "src/lexer-keywords.txt"
-      {"f32.convert_i32_s", TokenType::Convert, Opcode::F32ConvertI32S},
-      {""},
-#line 370 "src/lexer-keywords.txt"
-      {"i32x4.extend_high_i16x8_u", TokenType::Unary, Opcode::I32X4ExtendHighI16X8U},
-      {""},
-#line 369 "src/lexer-keywords.txt"
-      {"i32x4.extend_high_i16x8_s", TokenType::Unary, Opcode::I32X4ExtendHighI16X8S},
-      {""}, {""}, {""}, {""}, {""}, {""}, {""}, {""}, {""},
-      {""}, {""},
-#line 172 "src/lexer-keywords.txt"
-      {"f64x2.pmax", TokenType::Binary, Opcode::F64X2PMax},
-      {""}, {""}, {""}, {""},
-#line 617 "src/lexer-keywords.txt"
-      {"v128.load16_lane", TokenType::SimdLoadLane, Opcode::V128Load16Lane},
-      {""}, {""},
-#line 624 "src/lexer-keywords.txt"
-      {"i8x16.shuffle", TokenType::SimdShuffleOp, Opcode::I8X16Shuffle},
-      {""}, {""},
-#line 361 "src/lexer-keywords.txt"
-      {"i32x4.extadd_pairwise_i16x8_u", TokenType::Unary, Opcode::I32X4ExtaddPairwiseI16X8U},
-      {""},
-#line 360 "src/lexer-keywords.txt"
-      {"i32x4.extadd_pairwise_i16x8_s", TokenType::Unary, Opcode::I32X4ExtaddPairwiseI16X8S},
-      {""}, {""},
-#line 25 "src/lexer-keywords.txt"
-      {"assert_malformed", TokenType::AssertMalformed},
-      {""}, {""}, {""},
-#line 53 "src/lexer-keywords.txt"
-      {"elem.drop", TokenType::ElemDrop, Opcode::ElemDrop},
-      {""}, {""}, {""}, {""}, {""}, {""}, {""}, {""}, {""},
-      {""}, {""}, {""}, {""}, {""}, {""}, {""}, {""},
-#line 495 "src/lexer-keywords.txt"
-      {"i64x2.extmul_low_i32x4_u", TokenType::Binary, Opcode::I64X2ExtmulLowI32X4U},
-#line 526 "src/lexer-keywords.txt"
-      {"i8x16.relaxed_swizzle", TokenType::Binary, Opcode::I8X16RelaxedSwizzle},
-#line 493 "src/lexer-keywords.txt"
-      {"i64x2.extmul_low_i32x4_s", TokenType::Binary, Opcode::I64X2ExtmulLowI32X4S},
-      {""}, {""}, {""}, {""}, {""},
-#line 372 "src/lexer-keywords.txt"
-      {"i32x4.extend_low_i16x8_u", TokenType::Unary, Opcode::I32X4ExtendLowI16X8U},
-      {""},
-#line 371 "src/lexer-keywords.txt"
-      {"i32x4.extend_low_i16x8_s", TokenType::Unary, Opcode::I32X4ExtendLowI16X8S},
-      {""}, {""}, {""}, {""}, {""}, {""}, {""}, {""},
-#line 365 "src/lexer-keywords.txt"
-      {"i32x4.extmul_high_i16x8_u", TokenType::Binary, Opcode::I32X4ExtmulHighI16X8U},
-      {""},
-#line 363 "src/lexer-keywords.txt"
->>>>>>> 0f5ba6f1
       {"i32x4.extmul_high_i16x8_s", TokenType::Binary, Opcode::I32X4ExtmulHighI16X8S},
       {""}, {""}, {""}, {""}, {""}, {""}, {""}, {""},
 #line 26 "src/lexer-keywords.txt"
       {"assert_malformed", TokenType::AssertMalformed},
       {""},
-<<<<<<< HEAD
-#line 234 "src/lexer-keywords.txt"
+#line 236 "src/lexer-keywords.txt"
       {"i16x8.splat", TokenType::Unary, Opcode::I16X8Splat},
       {""}, {""},
-#line 344 "src/lexer-keywords.txt"
+#line 346 "src/lexer-keywords.txt"
       {"v128.load16x4_u", TokenType::Load, Opcode::V128Load16X4U},
       {""}, {""}, {""},
-#line 343 "src/lexer-keywords.txt"
+#line 345 "src/lexer-keywords.txt"
       {"v128.load16x4_s", TokenType::Load, Opcode::V128Load16X4S},
       {""}, {""}, {""}, {""}, {""}, {""}, {""}, {""}, {""},
       {""}, {""}, {""}, {""}, {""}, {""}, {""}, {""}, {""},
-#line 363 "src/lexer-keywords.txt"
+#line 365 "src/lexer-keywords.txt"
       {"i32x4.extadd_pairwise_i16x8_u", TokenType::Unary, Opcode::I32X4ExtaddPairwiseI16X8U},
       {""},
-#line 362 "src/lexer-keywords.txt"
+#line 364 "src/lexer-keywords.txt"
       {"i32x4.extadd_pairwise_i16x8_s", TokenType::Unary, Opcode::I32X4ExtaddPairwiseI16X8S},
-#line 534 "src/lexer-keywords.txt"
+#line 536 "src/lexer-keywords.txt"
       {"i8x16.splat", TokenType::Unary, Opcode::I8X16Splat},
       {""}, {""}, {""}, {""},
-#line 567 "src/lexer-keywords.txt"
-=======
-#line 149 "src/lexer-keywords.txt"
+#line 570 "src/lexer-keywords.txt"
+      {"pagesize", TokenType::PageSize},
+      {""}, {""}, {""},
+#line 176 "src/lexer-keywords.txt"
+      {"f64x2.pmin", TokenType::Binary, Opcode::F64X2PMin},
+      {""}, {""}, {""}, {""}, {""}, {""}, {""}, {""}, {""},
+      {""}, {""}, {""}, {""}, {""}, {""}, {""}, {""}, {""},
+      {""}, {""},
+#line 138 "src/lexer-keywords.txt"
+      {"f64.eq", TokenType::Compare, Opcode::F64Eq},
+#line 77 "src/lexer-keywords.txt"
+      {"f32.eq", TokenType::Compare, Opcode::F32Eq},
+      {""}, {""}, {""}, {""}, {""},
+#line 423 "src/lexer-keywords.txt"
+      {"i64.eq", TokenType::Compare, Opcode::I64Eq},
+#line 285 "src/lexer-keywords.txt"
+      {"i32.eq", TokenType::Compare, Opcode::I32Eq},
+      {""}, {""}, {""}, {""}, {""}, {""}, {""}, {""}, {""},
+#line 239 "src/lexer-keywords.txt"
+      {"i16x8.sub", TokenType::Binary, Opcode::I16X8Sub},
+      {""}, {""},
+#line 199 "src/lexer-keywords.txt"
+      {"i16x8.abs", TokenType::Unary, Opcode::I16X8Abs},
+      {""}, {""}, {""},
+#line 206 "src/lexer-keywords.txt"
+      {"i16x8.relaxed_dot_i8x16_i7x16_s", TokenType::Binary, Opcode::I16X8DotI8X16I7X16S},
+      {""}, {""}, {""},
+#line 376 "src/lexer-keywords.txt"
+      {"i32x4.extend_low_i16x8_u", TokenType::Unary, Opcode::I32X4ExtendLowI16X8U},
+      {""},
+#line 375 "src/lexer-keywords.txt"
+      {"i32x4.extend_low_i16x8_s", TokenType::Unary, Opcode::I32X4ExtendLowI16X8S},
+      {""},
+#line 102 "src/lexer-keywords.txt"
+      {"f32x4.eq", TokenType::Compare, Opcode::F32X4Eq},
+      {""}, {""}, {""}, {""}, {""},
+#line 528 "src/lexer-keywords.txt"
+      {"i8x16.popcnt", TokenType::Unary, Opcode::I8X16Popcnt},
+#line 333 "src/lexer-keywords.txt"
+      {"i32x4.eq", TokenType::Compare, Opcode::I32X4Eq},
+#line 619 "src/lexer-keywords.txt"
+      {"v128.load16_splat", TokenType::Load, Opcode::V128Load16Splat},
+      {""}, {""}, {""}, {""}, {""},
+#line 539 "src/lexer-keywords.txt"
+      {"i8x16.sub", TokenType::Binary, Opcode::I8X16Sub},
+      {""}, {""},
+#line 503 "src/lexer-keywords.txt"
+      {"i8x16.abs", TokenType::Unary, Opcode::I8X16Abs},
+#line 565 "src/lexer-keywords.txt"
+      {"nop", TokenType::Nop, Opcode::Nop},
+      {""}, {""}, {""},
+#line 250 "src/lexer-keywords.txt"
+      {"i16x8.extend_low_i8x16_u", TokenType::Unary, Opcode::I16X8ExtendLowI8X16U},
+#line 53 "src/lexer-keywords.txt"
+      {"drop", TokenType::Drop, Opcode::Drop},
+#line 249 "src/lexer-keywords.txt"
+      {"i16x8.extend_low_i8x16_s", TokenType::Unary, Opcode::I16X8ExtendLowI8X16S},
+      {""}, {""}, {""}, {""}, {""}, {""}, {""}, {""}, {""},
+      {""}, {""},
+#line 175 "src/lexer-keywords.txt"
+      {"f64x2.pmax", TokenType::Binary, Opcode::F64X2PMax},
+      {""}, {""}, {""},
+#line 624 "src/lexer-keywords.txt"
+      {"v128.load16_lane", TokenType::SimdLoadLane, Opcode::V128Load16Lane},
+      {""}, {""}, {""}, {""}, {""}, {""}, {""}, {""}, {""},
+      {""}, {""}, {""}, {""}, {""}, {""},
+#line 55 "src/lexer-keywords.txt"
+      {"elem.drop", TokenType::ElemDrop, Opcode::ElemDrop},
+      {""}, {""}, {""}, {""}, {""}, {""}, {""}, {""}, {""},
+      {""},
+#line 368 "src/lexer-keywords.txt"
+      {"i32x4.extmul_low_i16x8_u", TokenType::Binary, Opcode::I32X4ExtmulLowI16X8U},
+      {""},
+#line 366 "src/lexer-keywords.txt"
+      {"i32x4.extmul_low_i16x8_s", TokenType::Binary, Opcode::I32X4ExtmulLowI16X8S},
+      {""}, {""}, {""}, {""}, {""}, {""}, {""}, {""}, {""},
+      {""}, {""},
+#line 231 "src/lexer-keywords.txt"
+      {"i16x8.relaxed_q15mulr_s", TokenType::Binary, Opcode::I16X8RelaxedQ15mulrS},
+      {""}, {""}, {""}, {""}, {""}, {""}, {""}, {""}, {""},
+      {""}, {""},
+#line 244 "src/lexer-keywords.txt"
+      {"i16x8.extmul_low_i8x16_u", TokenType::Binary, Opcode::I16X8ExtmulLowI8X16U},
+      {""},
+#line 242 "src/lexer-keywords.txt"
+      {"i16x8.extmul_low_i8x16_s", TokenType::Binary, Opcode::I16X8ExtmulLowI8X16S},
+      {""},
+#line 152 "src/lexer-keywords.txt"
       {"f64.reinterpret_i64", TokenType::Convert, Opcode::F64ReinterpretI64},
-      {""}, {""},
-#line 323 "src/lexer-keywords.txt"
-      {"i32.wrap_i64", TokenType::Convert, Opcode::I32WrapI64},
-      {""}, {""}, {""}, {""},
-#line 625 "src/lexer-keywords.txt"
-      {"i8x16.swizzle", TokenType::Binary, Opcode::I8X16Swizzle},
+      {""}, {""}, {""}, {""}, {""}, {""}, {""}, {""}, {""},
+      {""}, {""}, {""}, {""}, {""}, {""}, {""}, {""}, {""},
+      {""}, {""}, {""}, {""}, {""}, {""}, {""}, {""}, {""},
       {""}, {""}, {""}, {""}, {""}, {""}, {""}, {""}, {""},
       {""}, {""}, {""}, {""}, {""}, {""}, {""}, {""},
-#line 134 "src/lexer-keywords.txt"
-      {"f64.div", TokenType::Binary, Opcode::F64Div},
-#line 73 "src/lexer-keywords.txt"
-      {"f32.div", TokenType::Binary, Opcode::F32Div},
-      {""}, {""}, {""}, {""}, {""}, {""},
-#line 235 "src/lexer-keywords.txt"
-      {"i16x8.sub", TokenType::Binary, Opcode::I16X8Sub},
-      {""}, {""},
-#line 195 "src/lexer-keywords.txt"
-      {"i16x8.abs", TokenType::Unary, Opcode::I16X8Abs},
-      {""},
-#line 564 "src/lexer-keywords.txt"
->>>>>>> 0f5ba6f1
-      {"pagesize", TokenType::PageSize},
-      {""}, {""}, {""},
-#line 174 "src/lexer-keywords.txt"
-      {"f64x2.pmin", TokenType::Binary, Opcode::F64X2PMin},
-      {""}, {""}, {""}, {""}, {""}, {""}, {""}, {""}, {""},
-      {""}, {""}, {""}, {""}, {""}, {""}, {""}, {""}, {""},
-      {""}, {""},
-<<<<<<< HEAD
-#line 136 "src/lexer-keywords.txt"
-      {"f64.eq", TokenType::Compare, Opcode::F64Eq},
-#line 75 "src/lexer-keywords.txt"
-      {"f32.eq", TokenType::Compare, Opcode::F32Eq},
-      {""}, {""}, {""}, {""}, {""},
-#line 421 "src/lexer-keywords.txt"
-      {"i64.eq", TokenType::Compare, Opcode::I64Eq},
-#line 283 "src/lexer-keywords.txt"
-      {"i32.eq", TokenType::Compare, Opcode::I32Eq},
-=======
-#line 97 "src/lexer-keywords.txt"
-      {"f32x4.convert_i32x4_u", TokenType::Unary, Opcode::F32X4ConvertI32X4U},
-      {""},
-#line 96 "src/lexer-keywords.txt"
-      {"f32x4.convert_i32x4_s", TokenType::Unary, Opcode::F32X4ConvertI32X4S},
->>>>>>> 0f5ba6f1
-      {""}, {""}, {""}, {""}, {""}, {""}, {""}, {""}, {""},
-#line 237 "src/lexer-keywords.txt"
-      {"i16x8.sub", TokenType::Binary, Opcode::I16X8Sub},
-      {""}, {""},
-<<<<<<< HEAD
-#line 197 "src/lexer-keywords.txt"
-      {"i16x8.abs", TokenType::Unary, Opcode::I16X8Abs},
-      {""}, {""}, {""},
-#line 204 "src/lexer-keywords.txt"
-      {"i16x8.relaxed_dot_i8x16_i7x16_s", TokenType::Binary, Opcode::I16X8DotI8X16I7X16S},
-      {""}, {""}, {""},
-#line 374 "src/lexer-keywords.txt"
-      {"i32x4.extend_low_i16x8_u", TokenType::Unary, Opcode::I32X4ExtendLowI16X8U},
-      {""},
-#line 373 "src/lexer-keywords.txt"
-      {"i32x4.extend_low_i16x8_s", TokenType::Unary, Opcode::I32X4ExtendLowI16X8S},
-      {""},
-#line 100 "src/lexer-keywords.txt"
-      {"f32x4.eq", TokenType::Compare, Opcode::F32X4Eq},
-      {""}, {""}, {""}, {""}, {""},
-#line 526 "src/lexer-keywords.txt"
-      {"i8x16.popcnt", TokenType::Unary, Opcode::I8X16Popcnt},
-#line 331 "src/lexer-keywords.txt"
-      {"i32x4.eq", TokenType::Compare, Opcode::I32X4Eq},
-#line 614 "src/lexer-keywords.txt"
-      {"v128.load16_splat", TokenType::Load, Opcode::V128Load16Splat},
-      {""}, {""}, {""}, {""}, {""},
-#line 537 "src/lexer-keywords.txt"
-      {"i8x16.sub", TokenType::Binary, Opcode::I8X16Sub},
-      {""}, {""},
-#line 501 "src/lexer-keywords.txt"
-      {"i8x16.abs", TokenType::Unary, Opcode::I8X16Abs},
-#line 563 "src/lexer-keywords.txt"
-      {"nop", TokenType::Nop, Opcode::Nop},
-      {""}, {""}, {""},
-#line 248 "src/lexer-keywords.txt"
-      {"i16x8.extend_low_i8x16_u", TokenType::Unary, Opcode::I16X8ExtendLowI8X16U},
-#line 51 "src/lexer-keywords.txt"
-      {"drop", TokenType::Drop, Opcode::Drop},
-#line 247 "src/lexer-keywords.txt"
-=======
-#line 364 "src/lexer-keywords.txt"
-      {"i32x4.extmul_low_i16x8_u", TokenType::Binary, Opcode::I32X4ExtmulLowI16X8U},
-      {""},
-#line 362 "src/lexer-keywords.txt"
-      {"i32x4.extmul_low_i16x8_s", TokenType::Binary, Opcode::I32X4ExtmulLowI16X8S},
-      {""}, {""},
-#line 133 "src/lexer-keywords.txt"
-      {"f64.copysign", TokenType::Binary, Opcode::F64Copysign},
-#line 71 "src/lexer-keywords.txt"
-      {"f32.copysign", TokenType::Binary, Opcode::F32Copysign},
-#line 535 "src/lexer-keywords.txt"
-      {"i8x16.sub", TokenType::Binary, Opcode::I8X16Sub},
-      {""}, {""},
-#line 499 "src/lexer-keywords.txt"
-      {"i8x16.abs", TokenType::Unary, Opcode::I8X16Abs},
-      {""}, {""}, {""}, {""}, {""}, {""}, {""}, {""}, {""},
-      {""}, {""},
-#line 227 "src/lexer-keywords.txt"
-      {"i16x8.relaxed_q15mulr_s", TokenType::Binary, Opcode::I16X8RelaxedQ15mulrS},
-      {""}, {""}, {""}, {""}, {""}, {""}, {""}, {""}, {""},
-      {""}, {""}, {""}, {""}, {""},
-#line 202 "src/lexer-keywords.txt"
-      {"i16x8.relaxed_dot_i8x16_i7x16_s", TokenType::Binary, Opcode::I16X8DotI8X16I7X16S},
-      {""}, {""}, {""}, {""}, {""}, {""}, {""}, {""}, {""},
-      {""}, {""}, {""}, {""}, {""}, {""}, {""},
-#line 445 "src/lexer-keywords.txt"
-      {"i64.reinterpret_f64", TokenType::Convert, Opcode::I64ReinterpretF64},
-      {""}, {""}, {""}, {""}, {""}, {""}, {""}, {""}, {""},
-      {""}, {""}, {""},
-#line 246 "src/lexer-keywords.txt"
-      {"i16x8.extend_low_i8x16_u", TokenType::Unary, Opcode::I16X8ExtendLowI8X16U},
-      {""},
-#line 245 "src/lexer-keywords.txt"
->>>>>>> 0f5ba6f1
-      {"i16x8.extend_low_i8x16_s", TokenType::Unary, Opcode::I16X8ExtendLowI8X16S},
-      {""}, {""}, {""}, {""}, {""}, {""}, {""}, {""}, {""},
-      {""}, {""},
-#line 173 "src/lexer-keywords.txt"
-      {"f64x2.pmax", TokenType::Binary, Opcode::F64X2PMax},
-      {""}, {""}, {""},
-#line 619 "src/lexer-keywords.txt"
-      {"v128.load16_lane", TokenType::SimdLoadLane, Opcode::V128Load16Lane},
-      {""}, {""}, {""}, {""}, {""}, {""}, {""}, {""}, {""},
-      {""}, {""}, {""}, {""}, {""}, {""},
-#line 53 "src/lexer-keywords.txt"
-      {"elem.drop", TokenType::ElemDrop, Opcode::ElemDrop},
-      {""}, {""}, {""}, {""}, {""}, {""}, {""}, {""}, {""},
-      {""},
-#line 366 "src/lexer-keywords.txt"
-      {"i32x4.extmul_low_i16x8_u", TokenType::Binary, Opcode::I32X4ExtmulLowI16X8U},
-      {""},
-#line 364 "src/lexer-keywords.txt"
-      {"i32x4.extmul_low_i16x8_s", TokenType::Binary, Opcode::I32X4ExtmulLowI16X8S},
-      {""}, {""}, {""}, {""}, {""}, {""}, {""}, {""}, {""},
-      {""}, {""},
-#line 229 "src/lexer-keywords.txt"
-      {"i16x8.relaxed_q15mulr_s", TokenType::Binary, Opcode::I16X8RelaxedQ15mulrS},
-      {""}, {""}, {""}, {""}, {""}, {""}, {""}, {""}, {""},
-<<<<<<< HEAD
-      {""}, {""},
-#line 242 "src/lexer-keywords.txt"
-      {"i16x8.extmul_low_i8x16_u", TokenType::Binary, Opcode::I16X8ExtmulLowI8X16U},
-      {""},
-#line 240 "src/lexer-keywords.txt"
-      {"i16x8.extmul_low_i8x16_s", TokenType::Binary, Opcode::I16X8ExtmulLowI8X16S},
-      {""},
-#line 150 "src/lexer-keywords.txt"
-      {"f64.reinterpret_i64", TokenType::Convert, Opcode::F64ReinterpretI64},
-      {""}, {""}, {""}, {""}, {""}, {""}, {""}, {""}, {""},
-      {""}, {""}, {""}, {""}, {""}, {""}, {""}, {""}, {""},
-      {""}, {""}, {""}, {""}, {""}, {""}, {""}, {""}, {""},
-      {""}, {""}, {""}, {""}, {""}, {""}, {""}, {""}, {""},
-      {""}, {""}, {""}, {""}, {""}, {""}, {""}, {""},
+#line 489 "src/lexer-keywords.txt"
+      {"i64x2.extend_high_i32x4_u", TokenType::Unary, Opcode::I64X2ExtendHighI32X4U},
+      {""},
 #line 487 "src/lexer-keywords.txt"
-      {"i64x2.extend_high_i32x4_u", TokenType::Unary, Opcode::I64X2ExtendHighI32X4U},
-      {""},
-#line 485 "src/lexer-keywords.txt"
-=======
-      {""}, {""}, {""}, {""}, {""}, {""}, {""}, {""}, {""},
-      {""}, {""}, {""}, {""}, {""}, {""}, {""}, {""}, {""},
-#line 222 "src/lexer-keywords.txt"
-      {"i16x8.narrow_i32x4_u", TokenType::Binary, Opcode::I16X8NarrowI32X4U},
-      {""},
-#line 221 "src/lexer-keywords.txt"
-      {"i16x8.narrow_i32x4_s", TokenType::Binary, Opcode::I16X8NarrowI32X4S},
-      {""}, {""},
-#line 240 "src/lexer-keywords.txt"
-      {"i16x8.extmul_low_i8x16_u", TokenType::Binary, Opcode::I16X8ExtmulLowI8X16U},
-      {""},
-#line 238 "src/lexer-keywords.txt"
-      {"i16x8.extmul_low_i8x16_s", TokenType::Binary, Opcode::I16X8ExtmulLowI8X16S},
-      {""}, {""}, {""},
+      {"i64x2.extend_high_i32x4_s", TokenType::Unary, Opcode::I64X2ExtendHighI32X4S},
+      {""},
+#line 568 "src/lexer-keywords.txt"
+      {"optimization", TokenType::Optimization},
 #line 550 "src/lexer-keywords.txt"
-      {"memory.copy", TokenType::MemoryCopy, Opcode::MemoryCopy},
-      {""},
-#line 481 "src/lexer-keywords.txt"
-      {"i64x2.bitmask", TokenType::Unary, Opcode::I64X2Bitmask},
-      {""}, {""}, {""}, {""}, {""}, {""}, {""}, {""}, {""},
-      {""}, {""}, {""}, {""}, {""}, {""}, {""}, {""}, {""},
-      {""}, {""}, {""}, {""}, {""},
-#line 159 "src/lexer-keywords.txt"
-      {"f64x2.eq", TokenType::Compare, Opcode::F64X2Eq},
-      {""}, {""}, {""}, {""}, {""}, {""},
-#line 472 "src/lexer-keywords.txt"
-      {"i64x2.eq", TokenType::Binary, Opcode::I64X2Eq},
-      {""}, {""}, {""}, {""}, {""}, {""}, {""}, {""}, {""},
-#line 485 "src/lexer-keywords.txt"
-      {"i64x2.extend_high_i32x4_u", TokenType::Unary, Opcode::I64X2ExtendHighI32X4U},
-      {""},
-#line 483 "src/lexer-keywords.txt"
->>>>>>> 0f5ba6f1
-      {"i64x2.extend_high_i32x4_s", TokenType::Unary, Opcode::I64X2ExtendHighI32X4S},
-      {""},
-#line 565 "src/lexer-keywords.txt"
-      {"optimization", TokenType::Optimization},
-#line 548 "src/lexer-keywords.txt"
       {"loop", TokenType::Loop, Opcode::Loop},
       {""}, {""}, {""}, {""}, {""}, {""}, {""},
-#line 483 "src/lexer-keywords.txt"
+#line 485 "src/lexer-keywords.txt"
       {"i64x2.bitmask", TokenType::Unary, Opcode::I64X2Bitmask},
       {""}, {""},
-#line 134 "src/lexer-keywords.txt"
+#line 136 "src/lexer-keywords.txt"
       {"f64.copysign", TokenType::Binary, Opcode::F64Copysign},
-#line 72 "src/lexer-keywords.txt"
+#line 74 "src/lexer-keywords.txt"
       {"f32.copysign", TokenType::Binary, Opcode::F32Copysign},
       {""}, {""}, {""}, {""}, {""}, {""}, {""}, {""}, {""},
-<<<<<<< HEAD
-#line 446 "src/lexer-keywords.txt"
+#line 448 "src/lexer-keywords.txt"
       {"i64.popcnt", TokenType::Unary, Opcode::I64Popcnt},
-#line 303 "src/lexer-keywords.txt"
+#line 305 "src/lexer-keywords.txt"
       {"i32.popcnt", TokenType::Unary, Opcode::I32Popcnt},
       {""}, {""},
-#line 224 "src/lexer-keywords.txt"
+#line 226 "src/lexer-keywords.txt"
       {"i16x8.narrow_i32x4_u", TokenType::Binary, Opcode::I16X8NarrowI32X4U},
       {""},
-#line 223 "src/lexer-keywords.txt"
+#line 225 "src/lexer-keywords.txt"
       {"i16x8.narrow_i32x4_s", TokenType::Binary, Opcode::I16X8NarrowI32X4S},
-=======
-#line 601 "src/lexer-keywords.txt"
-      {"v128.bitselect", TokenType::Ternary, Opcode::V128BitSelect},
-      {""}, {""}, {""}, {""}, {""}, {""},
-#line 152 "src/lexer-keywords.txt"
-      {"f64.sub", TokenType::Binary, Opcode::F64Sub},
-#line 90 "src/lexer-keywords.txt"
-      {"f32.sub", TokenType::Binary, Opcode::F32Sub},
-      {""}, {""}, {""}, {""}, {""},
-#line 457 "src/lexer-keywords.txt"
-      {"i64.sub", TokenType::Binary, Opcode::I64Sub},
-#line 313 "src/lexer-keywords.txt"
-      {"i32.sub", TokenType::Binary, Opcode::I32Sub},
->>>>>>> 0f5ba6f1
-      {""}, {""}, {""}, {""}, {""}, {""}, {""}, {""}, {""},
-#line 325 "src/lexer-keywords.txt"
+      {""}, {""}, {""}, {""}, {""}, {""}, {""}, {""}, {""},
+#line 327 "src/lexer-keywords.txt"
       {"i32.wrap_i64", TokenType::Convert, Opcode::I32WrapI64},
       {""}, {""}, {""}, {""},
-#line 562 "src/lexer-keywords.txt"
+#line 564 "src/lexer-keywords.txt"
       {"never_opt", TokenType::NeverOpt},
       {""}, {""}, {""}, {""}, {""}, {""}, {""}, {""}, {""},
-<<<<<<< HEAD
       {""}, {""}, {""},
 #line 20 "src/lexer-keywords.txt"
       {"always_opt", TokenType::AlwaysOpt},
 #line 21 "src/lexer-keywords.txt"
       {"array", Type::Array, TokenType::Array},
       {""}, {""},
-#line 447 "src/lexer-keywords.txt"
+#line 449 "src/lexer-keywords.txt"
       {"i64.reinterpret_f64", TokenType::Convert, Opcode::I64ReinterpretF64},
       {""}, {""}, {""}, {""}, {""},
+#line 500 "src/lexer-keywords.txt"
+      {"i64x2.extmul_high_i32x4_u", TokenType::Binary, Opcode::I64X2ExtmulHighI32X4U},
+      {""},
 #line 498 "src/lexer-keywords.txt"
-      {"i64x2.extmul_high_i32x4_u", TokenType::Binary, Opcode::I64X2ExtmulHighI32X4U},
-      {""},
-#line 496 "src/lexer-keywords.txt"
-=======
-      {""}, {""}, {""}, {""}, {""}, {""}, {""},
-#line 148 "src/lexer-keywords.txt"
-      {"f64.promote_f32", TokenType::Convert, Opcode::F64PromoteF32},
+      {"i64x2.extmul_high_i32x4_s", TokenType::Binary, Opcode::I64X2ExtmulHighI32X4S},
+      {""}, {""}, {""}, {""}, {""}, {""}, {""}, {""}, {""},
+      {""}, {""}, {""}, {""}, {""}, {""}, {""}, {""}, {""},
+      {""}, {""}, {""}, {""}, {""}, {""}, {""}, {""}, {""},
+      {""}, {""}, {""}, {""}, {""}, {""}, {""}, {""}, {""},
+      {""}, {""}, {""}, {""}, {""}, {""}, {""}, {""}, {""},
+      {""}, {""}, {""}, {""}, {""}, {""}, {""}, {""}, {""},
       {""}, {""}, {""}, {""}, {""}, {""},
-#line 496 "src/lexer-keywords.txt"
-      {"i64x2.extmul_high_i32x4_u", TokenType::Binary, Opcode::I64X2ExtmulHighI32X4U},
-      {""},
-#line 494 "src/lexer-keywords.txt"
->>>>>>> 0f5ba6f1
-      {"i64x2.extmul_high_i32x4_s", TokenType::Binary, Opcode::I64X2ExtmulHighI32X4S},
-      {""}, {""}, {""}, {""}, {""}, {""}, {""}, {""}, {""},
-      {""}, {""}, {""}, {""}, {""}, {""}, {""}, {""}, {""},
-      {""}, {""}, {""}, {""}, {""}, {""}, {""}, {""}, {""},
-      {""}, {""}, {""}, {""}, {""}, {""}, {""}, {""}, {""},
-      {""}, {""}, {""}, {""}, {""}, {""}, {""}, {""}, {""},
-      {""}, {""}, {""}, {""}, {""}, {""}, {""}, {""}, {""},
-      {""}, {""}, {""}, {""}, {""}, {""},
-#line 153 "src/lexer-keywords.txt"
+#line 155 "src/lexer-keywords.txt"
       {"f64.sub", TokenType::Binary, Opcode::F64Sub},
-#line 91 "src/lexer-keywords.txt"
+#line 93 "src/lexer-keywords.txt"
       {"f32.sub", TokenType::Binary, Opcode::F32Sub},
       {""}, {""}, {""}, {""}, {""},
-#line 459 "src/lexer-keywords.txt"
+#line 461 "src/lexer-keywords.txt"
       {"i64.sub", TokenType::Binary, Opcode::I64Sub},
-#line 315 "src/lexer-keywords.txt"
+#line 317 "src/lexer-keywords.txt"
       {"i32.sub", TokenType::Binary, Opcode::I32Sub},
       {""}, {""}, {""}, {""}, {""}, {""}, {""}, {""}, {""},
       {""}, {""}, {""},
-<<<<<<< HEAD
-#line 552 "src/lexer-keywords.txt"
+#line 554 "src/lexer-keywords.txt"
       {"memory.copy", TokenType::MemoryCopy, Opcode::MemoryCopy},
       {""}, {""}, {""}, {""},
-#line 603 "src/lexer-keywords.txt"
+#line 608 "src/lexer-keywords.txt"
       {"v128.bitselect", TokenType::Ternary, Opcode::V128BitSelect},
       {""}, {""}, {""}, {""}, {""}, {""}, {""}, {""}, {""},
       {""}, {""}, {""}, {""}, {""}, {""}, {""}, {""}, {""},
-=======
-#line 22 "src/lexer-keywords.txt"
-      {"assert_exception", TokenType::AssertException},
-      {""}, {""}, {""}, {""}, {""}, {""}, {""}, {""},
-#line 201 "src/lexer-keywords.txt"
-      {"i16x8.bitmask", TokenType::Unary, Opcode::I16X8Bitmask},
-      {""}, {""}, {""}, {""}, {""}, {""}, {""}, {""}, {""},
-      {""}, {""}, {""}, {""}, {""}, {""}, {""}, {""}, {""},
-      {""}, {""},
-#line 23 "src/lexer-keywords.txt"
-      {"assert_exhaustion", TokenType::AssertExhaustion},
-      {""}, {""}, {""}, {""}, {""}, {""}, {""},
-#line 505 "src/lexer-keywords.txt"
-      {"i8x16.bitmask", TokenType::Unary, Opcode::I8X16Bitmask},
-      {""},
-#line 203 "src/lexer-keywords.txt"
-      {"i16x8.eq", TokenType::Compare, Opcode::I16X8Eq},
->>>>>>> 0f5ba6f1
-      {""}, {""}, {""}, {""}, {""}, {""}, {""}, {""}, {""},
-      {""}, {""}, {""},
-#line 160 "src/lexer-keywords.txt"
+      {""}, {""}, {""}, {""}, {""}, {""}, {""}, {""}, {""},
+      {""}, {""}, {""},
+#line 162 "src/lexer-keywords.txt"
       {"f64x2.eq", TokenType::Compare, Opcode::F64X2Eq},
       {""}, {""}, {""}, {""}, {""}, {""},
-#line 474 "src/lexer-keywords.txt"
+#line 476 "src/lexer-keywords.txt"
       {"i64x2.eq", TokenType::Binary, Opcode::I64X2Eq},
       {""}, {""}, {""}, {""}, {""}, {""}, {""}, {""}, {""},
       {""}, {""}, {""}, {""},
-#line 203 "src/lexer-keywords.txt"
+#line 205 "src/lexer-keywords.txt"
       {"i16x8.bitmask", TokenType::Unary, Opcode::I16X8Bitmask},
       {""}, {""}, {""}, {""}, {""}, {""}, {""}, {""}, {""},
       {""}, {""}, {""}, {""}, {""}, {""}, {""}, {""}, {""},
-<<<<<<< HEAD
 #line 24 "src/lexer-keywords.txt"
       {"assert_exhaustion", TokenType::AssertExhaustion},
       {""}, {""}, {""}, {""}, {""},
 #line 25 "src/lexer-keywords.txt"
       {"assert_invalid", TokenType::AssertInvalid},
       {""}, {""}, {""},
-#line 507 "src/lexer-keywords.txt"
+#line 509 "src/lexer-keywords.txt"
       {"i8x16.bitmask", TokenType::Unary, Opcode::I8X16Bitmask},
-=======
-      {""},
-#line 506 "src/lexer-keywords.txt"
-      {"i8x16.eq", TokenType::Compare, Opcode::I8X16Eq},
-      {""}, {""}, {""}, {""}, {""},
-#line 549 "src/lexer-keywords.txt"
-      {"memory.atomic.wait64", TokenType::AtomicWait, Opcode::MemoryAtomicWait64},
->>>>>>> 0f5ba6f1
-      {""}, {""}, {""}, {""}, {""}, {""}, {""}, {""}, {""},
-      {""}, {""}, {""}, {""}, {""}, {""}, {""}, {""}, {""},
-      {""}, {""},
-#line 149 "src/lexer-keywords.txt"
+      {""}, {""}, {""}, {""}, {""}, {""}, {""}, {""}, {""},
+      {""}, {""}, {""}, {""}, {""}, {""}, {""}, {""}, {""},
+      {""}, {""},
+#line 151 "src/lexer-keywords.txt"
       {"f64.promote_f32", TokenType::Convert, Opcode::F64PromoteF32},
 #line 28 "src/lexer-keywords.txt"
       {"assert_trap", TokenType::AssertTrap},
       {""}, {""}, {""}, {""}, {""}, {""}, {""}, {""}, {""},
       {""}, {""}, {""}, {""}, {""}, {""}, {""}, {""}, {""},
-<<<<<<< HEAD
-=======
-      {""}, {""}, {""},
-#line 87 "src/lexer-keywords.txt"
-      {"f32.reinterpret_i32", TokenType::Convert, Opcode::F32ReinterpretI32},
->>>>>>> 0f5ba6f1
-      {""}, {""}, {""}, {""}, {""}, {""}, {""}, {""}, {""},
-      {""}, {""}, {""}, {""}, {""}, {""}, {""}, {""}, {""},
-      {""}, {""}, {""}, {""}, {""}, {""}, {""}, {""}, {""},
+      {""}, {""}, {""}, {""}, {""}, {""}, {""}, {""}, {""},
+      {""}, {""}, {""}, {""}, {""}, {""}, {""}, {""}, {""},
+      {""}, {""}, {""}, {""}, {""}, {""}, {""}, {""}, {""},
+#line 553 "src/lexer-keywords.txt"
+      {"memory.atomic.wait64", TokenType::AtomicWait, Opcode::MemoryAtomicWait64},
+      {""}, {""}, {""}, {""}, {""}, {""}, {""}, {""}, {""},
+      {""}, {""}, {""}, {""}, {""}, {""}, {""}, {""}, {""},
+      {""}, {""}, {""}, {""},
 #line 551 "src/lexer-keywords.txt"
-      {"memory.atomic.wait64", TokenType::AtomicWait, Opcode::MemoryAtomicWait64},
-      {""}, {""}, {""}, {""}, {""}, {""}, {""}, {""}, {""},
-<<<<<<< HEAD
-      {""}, {""}, {""}, {""}, {""}, {""}, {""}, {""}, {""},
-      {""}, {""}, {""}, {""},
-#line 549 "src/lexer-keywords.txt"
-=======
-      {""}, {""}, {""}, {""}, {""}, {""}, {""}, {""},
-#line 407 "src/lexer-keywords.txt"
-      {"i64.atomic.rmw.sub", TokenType::AtomicRmw, Opcode::I64AtomicRmwSub},
-#line 270 "src/lexer-keywords.txt"
-      {"i32.atomic.rmw.sub", TokenType::AtomicRmw, Opcode::I32AtomicRmwSub},
+      {"memory.atomic.notify", TokenType::AtomicNotify, Opcode::MemoryAtomicNotify},
+      {""}, {""}, {""}, {""}, {""}, {""}, {""}, {""}, {""},
+      {""}, {""}, {""}, {""}, {""}, {""}, {""}, {""}, {""},
+      {""}, {""}, {""}, {""}, {""}, {""}, {""},
+#line 248 "src/lexer-keywords.txt"
+      {"i16x8.extend_high_i8x16_u", TokenType::Unary, Opcode::I16X8ExtendHighI8X16U},
+      {""},
+#line 247 "src/lexer-keywords.txt"
+      {"i16x8.extend_high_i8x16_s", TokenType::Unary, Opcode::I16X8ExtendHighI8X16S},
+      {""}, {""}, {""}, {""}, {""}, {""}, {""}, {""}, {""},
+#line 187 "src/lexer-keywords.txt"
+      {"f64x2.convert_low_i32x4_u", TokenType::Unary, Opcode::F64X2ConvertLowI32X4U},
+      {""},
+#line 186 "src/lexer-keywords.txt"
+      {"f64x2.convert_low_i32x4_s", TokenType::Unary, Opcode::F64X2ConvertLowI32X4S},
+      {""}, {""}, {""}, {""}, {""}, {""}, {""}, {""}, {""},
       {""}, {""}, {""}, {""}, {""}, {""}, {""}, {""}, {""},
       {""}, {""}, {""}, {""}, {""}, {""},
-#line 547 "src/lexer-keywords.txt"
->>>>>>> 0f5ba6f1
-      {"memory.atomic.notify", TokenType::AtomicNotify, Opcode::MemoryAtomicNotify},
-      {""}, {""}, {""}, {""}, {""}, {""}, {""}, {""}, {""},
-      {""}, {""}, {""}, {""}, {""}, {""}, {""}, {""}, {""},
-      {""}, {""}, {""}, {""}, {""}, {""}, {""},
-<<<<<<< HEAD
-#line 246 "src/lexer-keywords.txt"
-      {"i16x8.extend_high_i8x16_u", TokenType::Unary, Opcode::I16X8ExtendHighI8X16U},
-      {""},
-#line 245 "src/lexer-keywords.txt"
-      {"i16x8.extend_high_i8x16_s", TokenType::Unary, Opcode::I16X8ExtendHighI8X16S},
-      {""}, {""}, {""}, {""}, {""}, {""}, {""}, {""}, {""},
-#line 185 "src/lexer-keywords.txt"
-      {"f64x2.convert_low_i32x4_u", TokenType::Unary, Opcode::F64X2ConvertLowI32X4U},
-      {""},
-#line 184 "src/lexer-keywords.txt"
-=======
-#line 244 "src/lexer-keywords.txt"
-      {"i16x8.extend_high_i8x16_u", TokenType::Unary, Opcode::I16X8ExtendHighI8X16U},
-      {""},
-#line 243 "src/lexer-keywords.txt"
-      {"i16x8.extend_high_i8x16_s", TokenType::Unary, Opcode::I16X8ExtendHighI8X16S},
-      {""}, {""}, {""}, {""}, {""}, {""}, {""}, {""}, {""},
-      {""},
-#line 28 "src/lexer-keywords.txt"
-      {"assert_unlinkable", TokenType::AssertUnlinkable},
-      {""}, {""},
-#line 302 "src/lexer-keywords.txt"
-      {"i32.reinterpret_f32", TokenType::Convert, Opcode::I32ReinterpretF32},
-      {""}, {""}, {""}, {""},
-#line 184 "src/lexer-keywords.txt"
-      {"f64x2.convert_low_i32x4_u", TokenType::Unary, Opcode::F64X2ConvertLowI32X4U},
-      {""},
-#line 183 "src/lexer-keywords.txt"
->>>>>>> 0f5ba6f1
-      {"f64x2.convert_low_i32x4_s", TokenType::Unary, Opcode::F64X2ConvertLowI32X4S},
-      {""}, {""}, {""}, {""}, {""}, {""}, {""}, {""}, {""},
-      {""}, {""}, {""}, {""}, {""}, {""}, {""}, {""}, {""},
-      {""}, {""}, {""}, {""}, {""}, {""},
-#line 205 "src/lexer-keywords.txt"
+#line 207 "src/lexer-keywords.txt"
       {"i16x8.eq", TokenType::Compare, Opcode::I16X8Eq},
       {""},
-<<<<<<< HEAD
 #line 23 "src/lexer-keywords.txt"
       {"assert_exception", TokenType::AssertException},
       {""}, {""}, {""}, {""}, {""}, {""}, {""}, {""}, {""},
       {""}, {""}, {""}, {""}, {""}, {""}, {""}, {""}, {""},
       {""},
-#line 409 "src/lexer-keywords.txt"
+#line 411 "src/lexer-keywords.txt"
       {"i64.atomic.rmw.sub", TokenType::AtomicRmw, Opcode::I64AtomicRmwSub},
-#line 272 "src/lexer-keywords.txt"
+#line 274 "src/lexer-keywords.txt"
       {"i32.atomic.rmw.sub", TokenType::AtomicRmw, Opcode::I32AtomicRmwSub},
       {""}, {""}, {""}, {""}, {""},
-#line 508 "src/lexer-keywords.txt"
+#line 510 "src/lexer-keywords.txt"
       {"i8x16.eq", TokenType::Compare, Opcode::I8X16Eq},
       {""}, {""},
+#line 245 "src/lexer-keywords.txt"
+      {"i16x8.extmul_high_i8x16_u", TokenType::Binary, Opcode::I16X8ExtmulHighI8X16U},
+      {""},
 #line 243 "src/lexer-keywords.txt"
-      {"i16x8.extmul_high_i8x16_u", TokenType::Binary, Opcode::I16X8ExtmulHighI8X16U},
-      {""},
+      {"i16x8.extmul_high_i8x16_s", TokenType::Binary, Opcode::I16X8ExtmulHighI8X16S},
+      {""}, {""}, {""}, {""}, {""}, {""}, {""}, {""}, {""},
+      {""}, {""}, {""}, {""}, {""}, {""}, {""}, {""}, {""},
+      {""}, {""}, {""}, {""}, {""}, {""}, {""}, {""}, {""},
+      {""}, {""}, {""},
+#line 90 "src/lexer-keywords.txt"
+      {"f32.reinterpret_i32", TokenType::Convert, Opcode::F32ReinterpretI32},
+      {""}, {""}, {""}, {""}, {""},
 #line 241 "src/lexer-keywords.txt"
-      {"i16x8.extmul_high_i8x16_s", TokenType::Binary, Opcode::I16X8ExtmulHighI8X16S},
-=======
-#line 237 "src/lexer-keywords.txt"
       {"i16x8.extadd_pairwise_i8x16_u", TokenType::Unary, Opcode::I16X8ExtaddPairwiseI8X16U},
       {""},
-#line 236 "src/lexer-keywords.txt"
-      {"i16x8.extadd_pairwise_i8x16_s", TokenType::Unary, Opcode::I16X8ExtaddPairwiseI8X16S},
->>>>>>> 0f5ba6f1
-      {""}, {""}, {""}, {""}, {""}, {""}, {""}, {""}, {""},
-      {""}, {""}, {""}, {""}, {""}, {""}, {""}, {""}, {""},
-      {""}, {""}, {""}, {""}, {""}, {""}, {""}, {""}, {""},
-      {""}, {""}, {""},
-#line 88 "src/lexer-keywords.txt"
-      {"f32.reinterpret_i32", TokenType::Convert, Opcode::F32ReinterpretI32},
-      {""}, {""}, {""}, {""}, {""},
-#line 239 "src/lexer-keywords.txt"
-      {"i16x8.extadd_pairwise_i8x16_u", TokenType::Unary, Opcode::I16X8ExtaddPairwiseI8X16U},
-      {""},
-<<<<<<< HEAD
-#line 238 "src/lexer-keywords.txt"
+#line 240 "src/lexer-keywords.txt"
       {"i16x8.extadd_pairwise_i8x16_s", TokenType::Unary, Opcode::I16X8ExtaddPairwiseI8X16S},
       {""}, {""}, {""}, {""},
 #line 29 "src/lexer-keywords.txt"
       {"assert_unlinkable", TokenType::AssertUnlinkable},
       {""}, {""}, {""}, {""}, {""},
-#line 550 "src/lexer-keywords.txt"
+#line 552 "src/lexer-keywords.txt"
       {"memory.atomic.wait32", TokenType::AtomicWait, Opcode::MemoryAtomicWait32},
       {""}, {""}, {""}, {""}, {""}, {""}, {""}, {""}, {""},
       {""}, {""}, {""}, {""}, {""}, {""}, {""}, {""}, {""},
@@ -3399,32 +1858,20 @@
       {""}, {""}, {""}, {""}, {""}, {""}, {""}, {""}, {""},
       {""}, {""}, {""}, {""}, {""}, {""}, {""}, {""}, {""},
       {""}, {""}, {""}, {""}, {""}, {""}, {""}, {""}, {""},
-#line 304 "src/lexer-keywords.txt"
+#line 306 "src/lexer-keywords.txt"
       {"i32.reinterpret_f32", TokenType::Convert, Opcode::I32ReinterpretF32},
       {""}, {""}, {""}, {""}, {""}, {""}, {""}, {""}, {""},
       {""}, {""}, {""}, {""}, {""}, {""}, {""}, {""}, {""},
       {""}, {""}, {""}, {""}, {""}, {""}, {""}, {""},
-#line 524 "src/lexer-keywords.txt"
+#line 526 "src/lexer-keywords.txt"
       {"i8x16.narrow_i16x8_u", TokenType::Binary, Opcode::I8X16NarrowI16X8U},
       {""},
-#line 523 "src/lexer-keywords.txt"
+#line 525 "src/lexer-keywords.txt"
       {"i8x16.narrow_i16x8_s", TokenType::Binary, Opcode::I8X16NarrowI16X8S},
       {""}, {""}, {""}, {""}, {""}, {""}, {""}, {""}, {""},
       {""}, {""}, {""}, {""}, {""}, {""}, {""}, {""}, {""},
       {""}, {""},
-#line 226 "src/lexer-keywords.txt"
-=======
-#line 548 "src/lexer-keywords.txt"
-      {"memory.atomic.wait32", TokenType::AtomicWait, Opcode::MemoryAtomicWait32},
-      {""}, {""}, {""}, {""}, {""},
-#line 522 "src/lexer-keywords.txt"
-      {"i8x16.narrow_i16x8_u", TokenType::Binary, Opcode::I8X16NarrowI16X8U},
-      {""},
-#line 521 "src/lexer-keywords.txt"
-      {"i8x16.narrow_i16x8_s", TokenType::Binary, Opcode::I8X16NarrowI16X8S},
-      {""},
-#line 224 "src/lexer-keywords.txt"
->>>>>>> 0f5ba6f1
+#line 228 "src/lexer-keywords.txt"
       {"i16x8.q15mulr_sat_s", TokenType::Binary, Opcode::I16X8Q15mulrSatS},
       {""}, {""}, {""}, {""}, {""}, {""}, {""}, {""}, {""},
       {""}, {""}, {""}, {""}, {""}, {""}, {""}, {""}, {""},
@@ -3434,54 +1881,28 @@
       {""}, {""}, {""}, {""}, {""}, {""},
 #line 30 "src/lexer-keywords.txt"
       {"atomic.fence", TokenType::AtomicFence, Opcode::AtomicFence},
-<<<<<<< HEAD
-      {""}, {""}, {""}, {""}, {""}, {""}, {""}, {""}, {""},
-      {""}, {""}, {""}, {""}, {""}, {""}, {""}, {""}, {""},
-      {""}, {""}, {""}, {""}, {""}, {""}, {""}, {""}, {""},
-      {""}, {""}, {""}, {""}, {""}, {""}, {""}, {""}, {""},
-      {""}, {""}, {""}, {""}, {""}, {""}, {""}, {""}, {""},
-      {""}, {""}, {""}, {""}, {""}, {""}, {""}, {""}, {""},
-      {""}, {""}, {""}, {""}, {""}, {""}, {""}, {""}, {""},
-      {""}, {""}, {""}, {""}, {""}, {""}, {""}, {""}, {""},
-      {""}, {""}, {""}, {""}, {""}, {""}, {""}, {""}, {""},
-      {""}, {""}, {""}, {""}, {""}, {""}, {""}, {""}, {""},
-      {""}, {""}, {""}, {""}, {""}, {""}, {""}, {""}, {""},
-      {""}, {""}, {""}, {""}, {""}, {""}, {""}, {""}, {""},
-      {""}, {""}, {""}, {""}, {""}, {""}, {""}, {""}, {""},
-      {""}, {""}, {""}, {""}, {""}, {""}, {""}, {""}, {""},
-      {""}, {""}, {""}, {""}, {""}, {""}, {""}, {""}, {""},
-      {""}, {""}, {""}, {""}, {""}, {""}, {""}, {""}, {""},
-      {""}, {""}, {""}, {""}, {""}, {""}, {""}, {""}, {""},
-      {""}, {""}, {""}, {""}, {""}, {""}, {""}, {""}, {""},
-      {""}, {""}, {""}, {""}, {""}, {""}, {""}, {""}, {""},
-      {""}, {""}, {""}, {""}, {""}, {""}, {""}, {""}, {""},
-      {""}, {""}, {""}, {""},
-#line 186 "src/lexer-keywords.txt"
-=======
-      {""}, {""}, {""}, {""},
-#line 241 "src/lexer-keywords.txt"
-      {"i16x8.extmul_high_i8x16_u", TokenType::Binary, Opcode::I16X8ExtmulHighI8X16U},
-      {""},
-#line 239 "src/lexer-keywords.txt"
-      {"i16x8.extmul_high_i8x16_s", TokenType::Binary, Opcode::I16X8ExtmulHighI8X16S},
-      {""}, {""}, {""}, {""}, {""}, {""}, {""}, {""}, {""},
-      {""}, {""}, {""}, {""}, {""}, {""}, {""}, {""}, {""},
-      {""}, {""}, {""}, {""}, {""}, {""}, {""}, {""}, {""},
-      {""}, {""}, {""}, {""}, {""}, {""}, {""}, {""}, {""},
-      {""}, {""}, {""}, {""}, {""}, {""}, {""}, {""}, {""},
-      {""}, {""}, {""}, {""}, {""}, {""}, {""}, {""}, {""},
-      {""}, {""}, {""}, {""}, {""}, {""}, {""}, {""}, {""},
-      {""}, {""}, {""}, {""}, {""}, {""}, {""}, {""}, {""},
-      {""}, {""}, {""}, {""}, {""}, {""}, {""}, {""}, {""},
-      {""}, {""}, {""}, {""}, {""}, {""}, {""}, {""}, {""},
-      {""}, {""}, {""}, {""}, {""}, {""}, {""}, {""}, {""},
-      {""}, {""}, {""}, {""}, {""}, {""}, {""}, {""}, {""},
-      {""}, {""}, {""}, {""}, {""}, {""}, {""}, {""}, {""},
-      {""}, {""}, {""}, {""}, {""}, {""}, {""}, {""}, {""},
-      {""}, {""}, {""}, {""}, {""}, {""}, {""}, {""}, {""},
-      {""}, {""}, {""}, {""}, {""}, {""}, {""}, {""}, {""},
-#line 185 "src/lexer-keywords.txt"
->>>>>>> 0f5ba6f1
+      {""}, {""}, {""}, {""}, {""}, {""}, {""}, {""}, {""},
+      {""}, {""}, {""}, {""}, {""}, {""}, {""}, {""}, {""},
+      {""}, {""}, {""}, {""}, {""}, {""}, {""}, {""}, {""},
+      {""}, {""}, {""}, {""}, {""}, {""}, {""}, {""}, {""},
+      {""}, {""}, {""}, {""}, {""}, {""}, {""}, {""}, {""},
+      {""}, {""}, {""}, {""}, {""}, {""}, {""}, {""}, {""},
+      {""}, {""}, {""}, {""}, {""}, {""}, {""}, {""}, {""},
+      {""}, {""}, {""}, {""}, {""}, {""}, {""}, {""}, {""},
+      {""}, {""}, {""}, {""}, {""}, {""}, {""}, {""}, {""},
+      {""}, {""}, {""}, {""}, {""}, {""}, {""}, {""}, {""},
+      {""}, {""}, {""}, {""}, {""}, {""}, {""}, {""}, {""},
+      {""}, {""}, {""}, {""}, {""}, {""}, {""}, {""}, {""},
+      {""}, {""}, {""}, {""}, {""}, {""}, {""}, {""}, {""},
+      {""}, {""}, {""}, {""}, {""}, {""}, {""}, {""}, {""},
+      {""}, {""}, {""}, {""}, {""}, {""}, {""}, {""}, {""},
+      {""}, {""}, {""}, {""}, {""}, {""}, {""}, {""}, {""},
+      {""}, {""}, {""}, {""}, {""}, {""}, {""}, {""}, {""},
+      {""}, {""}, {""}, {""}, {""}, {""}, {""}, {""}, {""},
+      {""}, {""}, {""}, {""}, {""}, {""}, {""}, {""}, {""},
+      {""}, {""}, {""}, {""}, {""}, {""}, {""}, {""}, {""},
+      {""}, {""}, {""}, {""},
+#line 188 "src/lexer-keywords.txt"
       {"f64x2.promote_low_f32x4", TokenType::Unary, Opcode::F64X2PromoteLowF32X4}
     };
 #if (defined __GNUC__ && __GNUC__ + (__GNUC_MINOR__ >= 6) > 4) || (defined __clang__ && __clang_major__ >= 3)
