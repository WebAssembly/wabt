--- conflicted
+++ resolved
@@ -779,11 +779,7 @@
   switch (export_->kind) {
     case ExternalKind::Except:
       // TODO(karlschimpf) Define.
-<<<<<<< HEAD
-      PrintError(loc, "except except: don't know how to validate");
-=======
       PrintError(loc, "except: don't know how to validate export");
->>>>>>> 4e5f32c1
       break;
     case ExternalKind::Func:
       CheckFuncVar(&export_->var, nullptr);
