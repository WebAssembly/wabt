--- conflicted
+++ resolved
@@ -509,9 +509,6 @@
   return reader_->OnDylinkNeeded(so_name);
 }
 
-<<<<<<< HEAD
-Result BinaryReaderLogging::OnRelocCount(Index count, Index section_index) {
-=======
 Result BinaryReaderLogging::OnDylinkExport(string_view name, uint32_t flags) {
   LOGF("OnDylinkExport(name: " PRIstringview ", flags: 0x%x)\n",
        WABT_PRINTF_STRING_VIEW_ARG(name), flags);
@@ -528,9 +525,7 @@
   return reader_->OnDylinkImport(module, name, flags);
 }
 
-Result BinaryReaderLogging::OnRelocCount(Index count,
-                                         Index section_index) {
->>>>>>> 5718b65c
+Result BinaryReaderLogging::OnRelocCount(Index count, Index section_index) {
   LOGF("OnRelocCount(count: %" PRIindex ", section: %" PRIindex ")\n", count,
        section_index);
   return reader_->OnRelocCount(count, section_index);
