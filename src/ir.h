--- conflicted
+++ resolved
@@ -169,13 +169,9 @@
   explicit Expr(ExprType);
 };
 
-<<<<<<< HEAD
+const char* GetExprTypeName(const Expr& expr);
+
 template <ExprType TypeEnum>
-=======
-const char* GetExprTypeName(const Expr& expr);
-
-template <ExprType T>
->>>>>>> 0029de93
 class ExprMixin : public Expr {
  public:
   static bool classof(const Expr* expr) { return expr->type == TypeEnum; }
