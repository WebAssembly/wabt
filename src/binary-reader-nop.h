--- conflicted
+++ resolved
@@ -233,14 +233,10 @@
     return Result::Ok;
   }
   Result OnCallExpr(Index func_index) override { return Result::Ok; }
-<<<<<<< HEAD
   Result OnCallIndirectExpr(Index sig_index, Index table_index) override {
     return Result::Ok;
   }
-=======
-  Result OnCallIndirectExpr(Index sig_index, Index table_index) override { return Result::Ok; }
   Result OnCallRefExpr() override { return Result::Ok; }
->>>>>>> 5718b65c
   Result OnCatchExpr(Index tag_index) override { return Result::Ok; }
   Result OnCatchAllExpr() override { return Result::Ok; }
   Result OnCompareExpr(Opcode opcode) override { return Result::Ok; }
