--- conflicted
+++ resolved
@@ -257,16 +257,6 @@
   Result OnTagType(Index index, Index sig_index) override;
   Result EndTagSection() override { return Result::Ok; }
 
-<<<<<<< HEAD
-  Result OnInitExprF32ConstExpr(Index index, uint32_t value) override;
-  Result OnInitExprF64ConstExpr(Index index, uint64_t value) override;
-  Result OnInitExprV128ConstExpr(Index index, v128 value) override;
-  Result OnInitExprGlobalGetExpr(Index index, Index global_index) override;
-  Result OnInitExprI32ConstExpr(Index index, uint32_t value) override;
-  Result OnInitExprI64ConstExpr(Index index, uint64_t value) override;
-  Result OnInitExprRefNull(Index index, Type type) override;
-  Result OnInitExprRefFunc(Index index, Index func_index) override;
-
   Result OnDataSymbol(Index index,
                       uint32_t flags,
                       string_view name,
@@ -284,16 +274,6 @@
   Result OnSectionSymbol(Index index,
                          uint32_t flags,
                          Index section_index) override;
-=======
-  Result OnDataSymbol(Index index, uint32_t flags, string_view name,
-                       Index segment, uint32_t offset, uint32_t size) override;
-  Result OnFunctionSymbol(Index index, uint32_t flags, string_view name,
-                           Index func_index) override;
-  Result OnGlobalSymbol(Index index, uint32_t flags, string_view name,
-                         Index global_index) override;
-  Result OnSectionSymbol(Index index, uint32_t flags,
-                          Index section_index) override;
->>>>>>> 5718b65c
   Result OnTagSymbol(Index index,
                      uint32_t flags,
                      string_view name,
