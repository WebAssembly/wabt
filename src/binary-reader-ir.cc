--- conflicted
+++ resolved
@@ -1189,18 +1189,6 @@
                                           Address alignment_log2,
                                           Address offset,
                                           uint64_t value) {
-<<<<<<< HEAD
-  return AppendExpr(
-      MakeUnique<SimdLoadLaneExpr>(opcode, 1 << alignment_log2, offset, value));
-}
-
-Result BinaryReaderIR::OnSimdStoreLaneExpr(Opcode opcode,
-                                          Address alignment_log2,
-                                          Address offset,
-                                          uint64_t value) {
-  return AppendExpr(
-      MakeUnique<SimdStoreLaneExpr>(opcode, 1 << alignment_log2, offset, value));
-=======
   return AppendExpr(MakeUnique<SimdLoadLaneExpr>(
       opcode, Var(memidx, GetLocation()), 1 << alignment_log2, offset, value));
 }
@@ -1212,7 +1200,6 @@
                                            uint64_t value) {
   return AppendExpr(MakeUnique<SimdStoreLaneExpr>(
       opcode, Var(memidx, GetLocation()), 1 << alignment_log2, offset, value));
->>>>>>> 8c50fd5f
 }
 
 Result BinaryReaderIR::OnSimdShuffleOpExpr(Opcode opcode, v128 value) {
