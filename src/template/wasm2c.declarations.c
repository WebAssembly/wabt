
#define TRAP(x) (wasm_rt_trap(WASM_RT_TRAP_##x), 0)

#if WASM_RT_MEMCHECK_SIGNAL_HANDLER
#define FUNC_PROLOGUE

#define FUNC_EPILOGUE
#else
#define FUNC_PROLOGUE                                            \
  if (++wasm_rt_call_stack_depth > WASM_RT_MAX_CALL_STACK_DEPTH) \
    TRAP(EXHAUSTION);

#define FUNC_EPILOGUE --wasm_rt_call_stack_depth
#endif

#define UNREACHABLE TRAP(UNREACHABLE)

#define CALL_INDIRECT(table, t, ft, x, ...)             \
  (LIKELY((x) < table.size && table.data[x].func &&     \
          table.data[x].func_type == func_types[ft]) || \
       TRAP(CALL_INDIRECT),                             \
   ((t)table.data[x].func)(__VA_ARGS__))

#define RANGE_CHECK(mem, offset, len)               \
  if (UNLIKELY(offset + (uint64_t)len > mem->size)) \
    TRAP(OOB);

#if WASM_RT_MEMCHECK_SIGNAL_HANDLER
#define MEMCHECK(mem, a, t)
#else
#define MEMCHECK(mem, a, t) RANGE_CHECK(mem, a, sizeof(t))
#endif

#ifdef __GNUC__
#define wasm_asm __asm__
#else
#define wasm_asm(X)
#endif

#if WABT_BIG_ENDIAN
static inline void load_data(void* dest, const void* src, size_t n) {
  size_t i = 0;
  u8* dest_chars = dest;
  memcpy(dest, src, n);
  for (i = 0; i < (n >> 1); i++) {
    u8 cursor = dest_chars[i];
    dest_chars[i] = dest_chars[n - i - 1];
    dest_chars[n - i - 1] = cursor;
  }
}
#define LOAD_DATA(m, o, i, s)                   \
  do {                                          \
    RANGE_CHECK((&m), m.size - o - s, s);       \
    load_data(&(m.data[m.size - o - s]), i, s); \
  } while (0)
#define DEFINE_LOAD(name, t1, t2, t3)                                  \
  static inline t3 name(wasm_rt_memory_t* mem, u64 addr) {             \
    MEMCHECK(mem, addr, t1);                                           \
    t1 result;                                                         \
    wasm_rt_memcpy(&result, &mem->data[mem->size - addr - sizeof(t1)], \
                   sizeof(t1));                                        \
    wasm_asm("" ::"r"(result));                                        \
    return (t3)(t2)result;                                             \
  }

#define DEFINE_STORE(name, t1, t2)                                      \
  static inline void name(wasm_rt_memory_t* mem, u64 addr, t2 value) {  \
    MEMCHECK(mem, addr, t1);                                            \
    t1 wrapped = (t1)value;                                             \
    wasm_rt_memcpy(&mem->data[mem->size - addr - sizeof(t1)], &wrapped, \
                   sizeof(t1));                                         \
  }
#else
static inline void load_data(void* dest, const void* src, size_t n) {
  memcpy(dest, src, n);
}
#define LOAD_DATA(m, o, i, s)      \
  do {                             \
    RANGE_CHECK((&m), o, s);       \
    load_data(&(m.data[o]), i, s); \
  } while (0)
#define DEFINE_LOAD(name, t1, t2, t3)                      \
  static inline t3 name(wasm_rt_memory_t* mem, u64 addr) { \
    MEMCHECK(mem, addr, t1);                               \
    t1 result;                                             \
    wasm_rt_memcpy(&result, &mem->data[addr], sizeof(t1)); \
    wasm_asm("" ::"r"(result));                            \
    return (t3)(t2)result;                                 \
  }

#define DEFINE_STORE(name, t1, t2)                                     \
  static inline void name(wasm_rt_memory_t* mem, u64 addr, t2 value) { \
    MEMCHECK(mem, addr, t1);                                           \
    t1 wrapped = (t1)value;                                            \
    wasm_rt_memcpy(&mem->data[addr], &wrapped, sizeof(t1));            \
  }
#endif

DEFINE_LOAD(i32_load, u32, u32, u32)
DEFINE_LOAD(i64_load, u64, u64, u64)
DEFINE_LOAD(f32_load, f32, f32, f32)
DEFINE_LOAD(f64_load, f64, f64, f64)
DEFINE_LOAD(i32_load8_s, s8, s32, u32)
DEFINE_LOAD(i64_load8_s, s8, s64, u64)
DEFINE_LOAD(i32_load8_u, u8, u32, u32)
DEFINE_LOAD(i64_load8_u, u8, u64, u64)
DEFINE_LOAD(i32_load16_s, s16, s32, u32)
DEFINE_LOAD(i64_load16_s, s16, s64, u64)
DEFINE_LOAD(i32_load16_u, u16, u32, u32)
DEFINE_LOAD(i64_load16_u, u16, u64, u64)
DEFINE_LOAD(i64_load32_s, s32, s64, u64)
DEFINE_LOAD(i64_load32_u, u32, u64, u64)
DEFINE_STORE(i32_store, u32, u32)
DEFINE_STORE(i64_store, u64, u64)
DEFINE_STORE(f32_store, f32, f32)
DEFINE_STORE(f64_store, f64, f64)
DEFINE_STORE(i32_store8, u8, u32)
DEFINE_STORE(i32_store16, u16, u32)
DEFINE_STORE(i64_store8, u8, u64)
DEFINE_STORE(i64_store16, u16, u64)
DEFINE_STORE(i64_store32, u32, u64)

#if defined(_MSC_VER)

#define alloca _alloca

// Adapted from
// https://github.com/nemequ/portable-snippets/blob/master/builtin/builtin.h

static inline int I64_CLZ(unsigned long long v) {
  unsigned long r = 0;
#if defined(_M_AMD64) || defined(_M_ARM)
  if (_BitScanReverse64(&r, v)) {
    return 63 - r;
  }
#else
  if (_BitScanReverse(&r, (unsigned long)(v >> 32))) {
    return 31 - r;
  } else if (_BitScanReverse(&r, (unsigned long)v)) {
    return 63 - r;
  }
#endif
  return 64;
}

static inline int I32_CLZ(unsigned long v) {
  unsigned long r = 0;
  if (_BitScanReverse(&r, v)) {
    return 31 - r;
  }
  return 32;
}

static inline int I64_CTZ(unsigned long long v) {
  if (!v) {
    return 64;
  }
  unsigned long r = 0;
#if defined(_M_AMD64) || defined(_M_ARM)
  _BitScanForward64(&r, v);
  return (int)r;
#else
  if (_BitScanForward(&r, (unsigned int)(v))) {
    return (int)(r);
  }

  _BitScanForward(&r, (unsigned int)(v >> 32));
  return (int)(r + 32);
#endif
}

static inline int I32_CTZ(unsigned long v) {
  if (!v) {
    return 32;
  }
  unsigned long r = 0;
  _BitScanForward(&r, v);
  return (int)r;
}

#define POPCOUNT_DEFINE_PORTABLE(f_n, T)                            \
  static inline u32 f_n(T x) {                                      \
    x = x - ((x >> 1) & (T) ~(T)0 / 3);                             \
    x = (x & (T) ~(T)0 / 15 * 3) + ((x >> 2) & (T) ~(T)0 / 15 * 3); \
    x = (x + (x >> 4)) & (T) ~(T)0 / 255 * 15;                      \
    return (T)(x * ((T) ~(T)0 / 255)) >> (sizeof(T) - 1) * 8;       \
  }

POPCOUNT_DEFINE_PORTABLE(I32_POPCNT, u32)
POPCOUNT_DEFINE_PORTABLE(I64_POPCNT, u64)

#undef POPCOUNT_DEFINE_PORTABLE

#else

#define I32_CLZ(x) ((x) ? __builtin_clz(x) : 32)
#define I64_CLZ(x) ((x) ? __builtin_clzll(x) : 64)
#define I32_CTZ(x) ((x) ? __builtin_ctz(x) : 32)
#define I64_CTZ(x) ((x) ? __builtin_ctzll(x) : 64)
#define I32_POPCNT(x) (__builtin_popcount(x))
#define I64_POPCNT(x) (__builtin_popcountll(x))

#endif

#define DIV_S(ut, min, x, y)                                      \
  ((UNLIKELY((y) == 0))                                           \
       ? TRAP(DIV_BY_ZERO)                                        \
       : (UNLIKELY((x) == min && (y) == -1)) ? TRAP(INT_OVERFLOW) \
                                             : (ut)((x) / (y)))

#define REM_S(ut, min, x, y) \
  ((UNLIKELY((y) == 0))      \
       ? TRAP(DIV_BY_ZERO)   \
       : (UNLIKELY((x) == min && (y) == -1)) ? 0 : (ut)((x) % (y)))

#define I32_DIV_S(x, y) DIV_S(u32, INT32_MIN, (s32)x, (s32)y)
#define I64_DIV_S(x, y) DIV_S(u64, INT64_MIN, (s64)x, (s64)y)
#define I32_REM_S(x, y) REM_S(u32, INT32_MIN, (s32)x, (s32)y)
#define I64_REM_S(x, y) REM_S(u64, INT64_MIN, (s64)x, (s64)y)

#define DIVREM_U(op, x, y) \
  ((UNLIKELY((y) == 0)) ? TRAP(DIV_BY_ZERO) : ((x)op(y)))

#define DIV_U(x, y) DIVREM_U(/, x, y)
#define REM_U(x, y) DIVREM_U(%, x, y)

#define ROTL(x, y, mask) \
  (((x) << ((y) & (mask))) | ((x) >> (((mask) - (y) + 1) & (mask))))
#define ROTR(x, y, mask) \
  (((x) >> ((y) & (mask))) | ((x) << (((mask) - (y) + 1) & (mask))))

#define I32_ROTL(x, y) ROTL(x, y, 31)
#define I64_ROTL(x, y) ROTL(x, y, 63)
#define I32_ROTR(x, y) ROTR(x, y, 31)
#define I64_ROTR(x, y) ROTR(x, y, 63)

#define FMIN(x, y)                                                     \
  ((UNLIKELY((x) != (x)))                                              \
       ? NAN                                                           \
       : (UNLIKELY((y) != (y)))                                        \
             ? NAN                                                     \
             : (UNLIKELY((x) == 0 && (y) == 0)) ? (signbit(x) ? x : y) \
                                                : (x < y) ? x : y)

#define FMAX(x, y)                                                     \
  ((UNLIKELY((x) != (x)))                                              \
       ? NAN                                                           \
       : (UNLIKELY((y) != (y)))                                        \
             ? NAN                                                     \
             : (UNLIKELY((x) == 0 && (y) == 0)) ? (signbit(x) ? y : x) \
                                                : (x > y) ? x : y)

#define TRUNC_S(ut, st, ft, min, minop, max, x)                           \
  ((UNLIKELY((x) != (x)))                                                 \
       ? TRAP(INVALID_CONVERSION)                                         \
       : (UNLIKELY(!((x)minop(min) && (x) < (max)))) ? TRAP(INT_OVERFLOW) \
                                                     : (ut)(st)(x))

#define I32_TRUNC_S_F32(x) \
  TRUNC_S(u32, s32, f32, (f32)INT32_MIN, >=, 2147483648.f, x)
#define I64_TRUNC_S_F32(x) \
  TRUNC_S(u64, s64, f32, (f32)INT64_MIN, >=, (f32)INT64_MAX, x)
#define I32_TRUNC_S_F64(x) \
  TRUNC_S(u32, s32, f64, -2147483649., >, 2147483648., x)
#define I64_TRUNC_S_F64(x) \
  TRUNC_S(u64, s64, f64, (f64)INT64_MIN, >=, (f64)INT64_MAX, x)

#define TRUNC_U(ut, ft, max, x)                                          \
  ((UNLIKELY((x) != (x)))                                                \
       ? TRAP(INVALID_CONVERSION)                                        \
       : (UNLIKELY(!((x) > (ft)-1 && (x) < (max)))) ? TRAP(INT_OVERFLOW) \
                                                    : (ut)(x))

#define I32_TRUNC_U_F32(x) TRUNC_U(u32, f32, 4294967296.f, x)
#define I64_TRUNC_U_F32(x) TRUNC_U(u64, f32, (f32)UINT64_MAX, x)
#define I32_TRUNC_U_F64(x) TRUNC_U(u32, f64, 4294967296., x)
#define I64_TRUNC_U_F64(x) TRUNC_U(u64, f64, (f64)UINT64_MAX, x)

#define TRUNC_SAT_S(ut, st, ft, min, smin, minop, max, smax, x) \
  ((UNLIKELY((x) != (x)))                                       \
       ? 0                                                      \
       : (UNLIKELY(!((x)minop(min))))                           \
             ? smin                                             \
             : (UNLIKELY(!((x) < (max)))) ? smax : (ut)(st)(x))

#define I32_TRUNC_SAT_S_F32(x)                                            \
  TRUNC_SAT_S(u32, s32, f32, (f32)INT32_MIN, INT32_MIN, >=, 2147483648.f, \
              INT32_MAX, x)
#define I64_TRUNC_SAT_S_F32(x)                                              \
  TRUNC_SAT_S(u64, s64, f32, (f32)INT64_MIN, INT64_MIN, >=, (f32)INT64_MAX, \
              INT64_MAX, x)
#define I32_TRUNC_SAT_S_F64(x)                                        \
  TRUNC_SAT_S(u32, s32, f64, -2147483649., INT32_MIN, >, 2147483648., \
              INT32_MAX, x)
#define I64_TRUNC_SAT_S_F64(x)                                              \
  TRUNC_SAT_S(u64, s64, f64, (f64)INT64_MIN, INT64_MIN, >=, (f64)INT64_MAX, \
              INT64_MAX, x)

#define TRUNC_SAT_U(ut, ft, max, smax, x)               \
  ((UNLIKELY((x) != (x))) ? 0                           \
                          : (UNLIKELY(!((x) > (ft)-1))) \
                                ? 0                     \
                                : (UNLIKELY(!((x) < (max)))) ? smax : (ut)(x))

#define I32_TRUNC_SAT_U_F32(x) \
  TRUNC_SAT_U(u32, f32, 4294967296.f, UINT32_MAX, x)
#define I64_TRUNC_SAT_U_F32(x) \
  TRUNC_SAT_U(u64, f32, (f32)UINT64_MAX, UINT64_MAX, x)
#define I32_TRUNC_SAT_U_F64(x) TRUNC_SAT_U(u32, f64, 4294967296., UINT32_MAX, x)
#define I64_TRUNC_SAT_U_F64(x) \
  TRUNC_SAT_U(u64, f64, (f64)UINT64_MAX, UINT64_MAX, x)

#define DEFINE_REINTERPRET(name, t1, t2) \
  static inline t2 name(t1 x) {          \
    t2 result;                           \
    memcpy(&result, &x, sizeof(result)); \
    return result;                       \
  }

DEFINE_REINTERPRET(f32_reinterpret_i32, u32, f32)
DEFINE_REINTERPRET(i32_reinterpret_f32, f32, u32)
DEFINE_REINTERPRET(f64_reinterpret_i64, u64, f64)
DEFINE_REINTERPRET(i64_reinterpret_f64, f64, u64)

static float quiet_nanf(float x) {
  uint32_t tmp;
  memcpy(&tmp, &x, 4);
  tmp |= 0x7fc00000lu;
  memcpy(&x, &tmp, 4);
  return x;
}

static double quiet_nan(double x) {
  uint64_t tmp;
  memcpy(&tmp, &x, 8);
  tmp |= 0x7ff8000000000000llu;
  memcpy(&x, &tmp, 8);
  return x;
}

static double wasm_quiet(double x) {
  if (UNLIKELY(isnan(x))) {
    return quiet_nan(x);
  }
  return x;
}

static float wasm_quietf(float x) {
  if (UNLIKELY(isnan(x))) {
    return quiet_nanf(x);
  }
  return x;
}

static double wasm_floor(double x) {
  if (UNLIKELY(isnan(x))) {
    return quiet_nan(x);
  }
  return floor(x);
}

static float wasm_floorf(float x) {
  if (UNLIKELY(isnan(x))) {
    return quiet_nanf(x);
  }
  return floorf(x);
}

static double wasm_ceil(double x) {
  if (UNLIKELY(isnan(x))) {
    return quiet_nan(x);
  }
  return ceil(x);
}

static float wasm_ceilf(float x) {
  if (UNLIKELY(isnan(x))) {
    return quiet_nanf(x);
  }
  return ceilf(x);
}

static double wasm_trunc(double x) {
  if (UNLIKELY(isnan(x))) {
    return quiet_nan(x);
  }
  return trunc(x);
}

static float wasm_truncf(float x) {
  if (UNLIKELY(isnan(x))) {
    return quiet_nanf(x);
  }
  return truncf(x);
}

static float wasm_nearbyintf(float x) {
  if (UNLIKELY(isnan(x))) {
    return quiet_nanf(x);
  }
  return nearbyintf(x);
}

static double wasm_nearbyint(double x) {
  if (UNLIKELY(isnan(x))) {
    return quiet_nan(x);
  }
  return nearbyint(x);
}

static float wasm_fabsf(float x) {
  if (UNLIKELY(isnan(x))) {
    uint32_t tmp;
    memcpy(&tmp, &x, 4);
    tmp = tmp & ~(1 << 31);
    memcpy(&x, &tmp, 4);
    return x;
  }
  return fabsf(x);
}

static double wasm_fabs(double x) {
  if (UNLIKELY(isnan(x))) {
    uint64_t tmp;
    memcpy(&tmp, &x, 8);
    tmp = tmp & ~(1ll << 63);
    memcpy(&x, &tmp, 8);
    return x;
  }
  return fabs(x);
}

static double wasm_sqrt(double x) {
  if (UNLIKELY(isnan(x))) {
    return quiet_nan(x);
  }
  return sqrt(x);
}

static float wasm_sqrtf(float x) {
  if (UNLIKELY(isnan(x))) {
    return quiet_nanf(x);
  }
  return sqrtf(x);
}

static inline void memory_fill(wasm_rt_memory_t* mem, u32 d, u32 val, u32 n) {
  RANGE_CHECK(mem, d, n);
  memset(mem->data + d, val, n);
}

static inline void memory_copy(wasm_rt_memory_t* dest,
                               const wasm_rt_memory_t* src,
                               u32 dest_addr,
                               u32 src_addr,
                               u32 n) {
  RANGE_CHECK(dest, dest_addr, n);
  RANGE_CHECK(src, src_addr, n);
  memmove(dest->data + dest_addr, src->data + src_addr, n);
}

static inline void memory_init(wasm_rt_memory_t* dest,
                               const u8* src,
                               u32 src_size,
                               u32 dest_addr,
                               u32 src_addr,
                               u32 n) {
  if (UNLIKELY(src_addr + (uint64_t)n > src_size))
    TRAP(OOB);
  LOAD_DATA((*dest), dest_addr, src + src_addr, n);
}

typedef struct {
  uint32_t func_type_index;
<<<<<<< HEAD
  wasm_rt_funcref_t func;
  size_t module_offset;
} wasm_elem_segment_expr_t;

static inline void table_init(wasm_rt_table_t* dest,
                              const wasm_elem_segment_expr_t* src,
                              u32 src_size,
                              u32 dest_addr,
                              u32 src_addr,
                              u32 n,
                              void* module_instance,
                              const u32* func_types) {
=======
  wasm_rt_function_ptr_t func;
  size_t module_offset;
} wasm_elem_segment_expr_t;

static inline void funcref_table_init(wasm_rt_funcref_table_t* dest,
                                      const wasm_elem_segment_expr_t* src,
                                      u32 src_size,
                                      u32 dest_addr,
                                      u32 src_addr,
                                      u32 n,
                                      void* module_instance,
                                      const u32* func_types) {
>>>>>>> eca3519d
  if (UNLIKELY(src_addr + (uint64_t)n > src_size))
    TRAP(OOB);
  if (UNLIKELY(dest_addr + (uint64_t)n > dest->size))
    TRAP(OOB);
  for (u32 i = 0; i < n; i++) {
    const wasm_elem_segment_expr_t* src_expr = &src[src_addr + i];
<<<<<<< HEAD
    dest->data[dest_addr + i] =
        (wasm_rt_elem_t){func_types[src_expr->func_type_index], src_expr->func,
                         (char*)module_instance + src_expr->module_offset};
  }
}

static inline void table_copy(wasm_rt_table_t* dest,
                              const wasm_rt_table_t* src,
                              u32 dest_addr,
                              u32 src_addr,
                              u32 n) {
  if (UNLIKELY(dest_addr + (uint64_t)n > dest->size))
    TRAP(OOB);
  if (UNLIKELY(src_addr + (uint64_t)n > src->size))
    TRAP(OOB);

  if (n == 0) {
    return;
  }

  if (dest->data + dest_addr == src->data + src_addr) {
    return;
  }

  if (dest->data + dest_addr < src->data + src_addr) {
    for (u32 i = 0; i < n; i++) {
      dest->data[dest_addr + i] = src->data[src_addr + i];
    }
  } else {
    for (u32 i = n; i > 0; i--) {
      dest->data[dest_addr + i - 1] = src->data[src_addr + i - 1];
    }
  }
}
=======
    dest->data[dest_addr + i] = (wasm_rt_funcref_t){
        func_types[src_expr->func_type_index], src_expr->func,
        (char*)module_instance + src_expr->module_offset};
  }
}

#define DEFINE_TABLE_COPY(type)                                              \
  static inline void type##_table_copy(wasm_rt_##type##_table_t* dest,       \
                                       const wasm_rt_##type##_table_t* src,  \
                                       u32 dest_addr, u32 src_addr, u32 n) { \
    if (UNLIKELY(dest_addr + (uint64_t)n > dest->size))                      \
      TRAP(OOB);                                                             \
    if (UNLIKELY(src_addr + (uint64_t)n > src->size))                        \
      TRAP(OOB);                                                             \
                                                                             \
    memmove(dest->data + dest_addr, src->data + src_addr,                    \
            n * sizeof(wasm_rt_##type##_t));                                 \
  }

DEFINE_TABLE_COPY(funcref)
DEFINE_TABLE_COPY(externref)

#define DEFINE_TABLE_GET(type)                        \
  static inline wasm_rt_##type##_t type##_table_get(  \
      const wasm_rt_##type##_table_t* table, u32 i) { \
    if (UNLIKELY(i >= table->size))                   \
      TRAP(OOB);                                      \
    return table->data[i];                            \
  }

DEFINE_TABLE_GET(funcref)
DEFINE_TABLE_GET(externref)

#define DEFINE_TABLE_SET(type)                                               \
  static inline void type##_table_set(const wasm_rt_##type##_table_t* table, \
                                      u32 i, const wasm_rt_##type##_t val) { \
    if (UNLIKELY(i >= table->size))                                          \
      TRAP(OOB);                                                             \
    table->data[i] = val;                                                    \
  }

DEFINE_TABLE_SET(funcref)
DEFINE_TABLE_SET(externref)

#define DEFINE_TABLE_FILL(type)                                               \
  static inline void type##_table_fill(const wasm_rt_##type##_table_t* table, \
                                       u32 d, const wasm_rt_##type##_t val,   \
                                       u32 n) {                               \
    if (UNLIKELY((uint64_t)d + n > table->size))                              \
      TRAP(OOB);                                                              \
    for (uint32_t i = d; i < d + n; i++) {                                    \
      table->data[i] = val;                                                   \
    }                                                                         \
  }

DEFINE_TABLE_FILL(funcref)
DEFINE_TABLE_FILL(externref)
>>>>>>> eca3519d

static bool s_module_initialized = false;<|MERGE_RESOLUTION|>--- conflicted
+++ resolved
@@ -472,20 +472,6 @@
 
 typedef struct {
   uint32_t func_type_index;
-<<<<<<< HEAD
-  wasm_rt_funcref_t func;
-  size_t module_offset;
-} wasm_elem_segment_expr_t;
-
-static inline void table_init(wasm_rt_table_t* dest,
-                              const wasm_elem_segment_expr_t* src,
-                              u32 src_size,
-                              u32 dest_addr,
-                              u32 src_addr,
-                              u32 n,
-                              void* module_instance,
-                              const u32* func_types) {
-=======
   wasm_rt_function_ptr_t func;
   size_t module_offset;
 } wasm_elem_segment_expr_t;
@@ -498,49 +484,12 @@
                                       u32 n,
                                       void* module_instance,
                                       const u32* func_types) {
->>>>>>> eca3519d
   if (UNLIKELY(src_addr + (uint64_t)n > src_size))
     TRAP(OOB);
   if (UNLIKELY(dest_addr + (uint64_t)n > dest->size))
     TRAP(OOB);
   for (u32 i = 0; i < n; i++) {
     const wasm_elem_segment_expr_t* src_expr = &src[src_addr + i];
-<<<<<<< HEAD
-    dest->data[dest_addr + i] =
-        (wasm_rt_elem_t){func_types[src_expr->func_type_index], src_expr->func,
-                         (char*)module_instance + src_expr->module_offset};
-  }
-}
-
-static inline void table_copy(wasm_rt_table_t* dest,
-                              const wasm_rt_table_t* src,
-                              u32 dest_addr,
-                              u32 src_addr,
-                              u32 n) {
-  if (UNLIKELY(dest_addr + (uint64_t)n > dest->size))
-    TRAP(OOB);
-  if (UNLIKELY(src_addr + (uint64_t)n > src->size))
-    TRAP(OOB);
-
-  if (n == 0) {
-    return;
-  }
-
-  if (dest->data + dest_addr == src->data + src_addr) {
-    return;
-  }
-
-  if (dest->data + dest_addr < src->data + src_addr) {
-    for (u32 i = 0; i < n; i++) {
-      dest->data[dest_addr + i] = src->data[src_addr + i];
-    }
-  } else {
-    for (u32 i = n; i > 0; i--) {
-      dest->data[dest_addr + i - 1] = src->data[src_addr + i - 1];
-    }
-  }
-}
-=======
     dest->data[dest_addr + i] = (wasm_rt_funcref_t){
         func_types[src_expr->func_type_index], src_expr->func,
         (char*)module_instance + src_expr->module_offset};
@@ -598,6 +547,5 @@
 
 DEFINE_TABLE_FILL(funcref)
 DEFINE_TABLE_FILL(externref)
->>>>>>> eca3519d
 
 static bool s_module_initialized = false;