/*
 * Copyright 2016 WebAssembly Community Group participants
 *
 * Licensed under the Apache License, Version 2.0 (the "License");
 * you may not use this file except in compliance with the License.
 * You may obtain a copy of the License at
 *
 *     http://www.apache.org/licenses/LICENSE-2.0
 *
 * Unless required by applicable law or agreed to in writing, software
 * distributed under the License is distributed on an "AS IS" BASIS,
 * WITHOUT WARRANTIES OR CONDITIONS OF ANY KIND, either express or implied.
 * See the License for the specific language governing permissions and
 * limitations under the License.
 */

#include "binary-writer.h"
#include "config.h"

#include <assert.h>
#include <math.h>
#include <memory.h>
#include <stdarg.h>
#include <stdint.h>
#include <stdio.h>

#include "ast.h"
#include "binary.h"
#include "stream.h"
#include "writer.h"

#define PRINT_HEADER_NO_INDEX -1
#define MAX_U32_LEB128_BYTES 5
#define MAX_U64_LEB128_BYTES 10

/* TODO(binji): better leb size guess. Some sections we know will only be 1
 byte, but others we can be fairly certain will be larger. */
static const size_t LEB_SECTION_SIZE_GUESS = 1;

#define ALLOC_FAILURE \
  fprintf(stderr, "%s:%d: allocation failed\n", __FILE__, __LINE__)

typedef struct Reloc {
  WasmRelocType type;
  size_t offset;
} Reloc;
WASM_DEFINE_VECTOR(reloc, Reloc);

typedef struct RelocSection {
  const char* name;
  uint32_t section_index;
  RelocVector relocations;
} RelocSection;
WASM_DEFINE_VECTOR(reloc_section, RelocSection);

typedef struct Context {
  WasmAllocator* allocator;
  WasmStream stream;
  WasmStream* log_stream;
  const WasmWriteBinaryOptions* options;

  RelocSectionVector reloc_sections;
  RelocSection* current_reloc_section;

  size_t last_section_offset;
  size_t last_section_leb_size_guess;
  size_t last_section_index;
  WasmBinarySection last_section_type;
  size_t last_section_payload_offset;
} Context;

static uint8_t log2_u32(uint32_t x) {
  uint8_t result = 0;
  while (x > 1) {
    x >>= 1;
    result++;
  }
  return result;
}

static void write_header(Context* ctx, const char* name, int index) {
  if (ctx->log_stream) {
    if (index == PRINT_HEADER_NO_INDEX) {
      wasm_writef(ctx->log_stream, "; %s\n", name);
    } else {
      wasm_writef(ctx->log_stream, "; %s %d\n", name, index);
    }
  }
}

#define LEB128_LOOP_UNTIL(end_cond) \
  do {                              \
    uint8_t byte = value & 0x7f;    \
    value >>= 7;                    \
    if (end_cond) {                 \
      data[i++] = byte;             \
      break;                        \
    } else {                        \
      data[i++] = byte | 0x80;      \
    }                               \
  } while (1)


uint32_t wasm_u32_leb128_length(uint32_t value) {
  uint8_t data[MAX_U32_LEB128_BYTES] WASM_UNUSED;
  uint32_t i = 0;
  LEB128_LOOP_UNTIL(value == 0);
  return i;
}

/* returns the length of the leb128 */
uint32_t wasm_write_u32_leb128_at(WasmStream* stream,
                                  uint32_t offset,
                                  uint32_t value,
                                  const char* desc) {
  uint8_t data[MAX_U32_LEB128_BYTES];
  uint32_t i = 0;
  LEB128_LOOP_UNTIL(value == 0);
  uint32_t length = i;
  wasm_write_data_at(stream, offset, data, length, WASM_DONT_PRINT_CHARS, desc);
  return length;
}

uint32_t wasm_write_fixed_u32_leb128_raw(uint8_t* data,
                                         uint8_t* end,
                                         uint32_t value) {
  if (end - data < MAX_U32_LEB128_BYTES)
    return 0;
  data[0] = (value & 0x7f) | 0x80;
  data[1] = ((value >> 7) & 0x7f) | 0x80;
  data[2] = ((value >> 14) & 0x7f) | 0x80;
  data[3] = ((value >> 21) & 0x7f) | 0x80;
  data[4] = ((value >> 28) & 0x0f);
  return MAX_U32_LEB128_BYTES;
}

uint32_t wasm_write_fixed_u32_leb128_at(WasmStream* stream,
                                        uint32_t offset,
                                        uint32_t value,
                                        const char* desc) {
  uint8_t data[MAX_U32_LEB128_BYTES];
  uint32_t length =
      wasm_write_fixed_u32_leb128_raw(data, data + MAX_U32_LEB128_BYTES, value);
  wasm_write_data_at(stream, offset, data, length, WASM_DONT_PRINT_CHARS, desc);
  return length;
}

void wasm_write_u32_leb128(WasmStream* stream,
                           uint32_t value,
                           const char* desc) {
  uint32_t length =
      wasm_write_u32_leb128_at(stream, stream->offset, value, desc);
  stream->offset += length;
}

void wasm_write_fixed_u32_leb128(WasmStream* stream,
                                 uint32_t value,
                                 const char* desc) {
  uint32_t length =
      wasm_write_fixed_u32_leb128_at(stream, stream->offset, value, desc);
  stream->offset += length;
}

void wasm_write_i32_leb128(WasmStream* stream,
                           int32_t value,
                           const char* desc) {
  uint8_t data[MAX_U32_LEB128_BYTES];
  uint32_t i = 0;
  if (value < 0)
    LEB128_LOOP_UNTIL(value == -1 && (byte & 0x40));
  else
    LEB128_LOOP_UNTIL(value == 0 && !(byte & 0x40));

  uint32_t length = i;
  wasm_write_data_at(stream, stream->offset, data, length,
                     WASM_DONT_PRINT_CHARS, desc);
  stream->offset += length;
}

static void write_i64_leb128(WasmStream* stream,
                             int64_t value,
                             const char* desc) {
  uint8_t data[MAX_U64_LEB128_BYTES];
  uint32_t i = 0;
  if (value < 0)
    LEB128_LOOP_UNTIL(value == -1 && (byte & 0x40));
  else
    LEB128_LOOP_UNTIL(value == 0 && !(byte & 0x40));

  int length = i;
  wasm_write_data_at(stream, stream->offset, data, length,
                     WASM_DONT_PRINT_CHARS, desc);
  stream->offset += length;
}

#undef LEB128_LOOP_UNTIL

static uint32_t size_u32_leb128(uint32_t value) {
  uint32_t size = 0;
  do {
    value >>= 7;
    size++;
  } while (value != 0);
  return size;
}

/* returns offset of leb128 */
static uint32_t write_u32_leb128_space(Context* ctx,
                                       uint32_t leb_size_guess,
                                       const char* desc) {
  assert(leb_size_guess <= MAX_U32_LEB128_BYTES);
  uint8_t data[MAX_U32_LEB128_BYTES] = {0};
  uint32_t result = ctx->stream.offset;
  uint32_t bytes_to_write =
      ctx->options->canonicalize_lebs ? leb_size_guess : MAX_U32_LEB128_BYTES;
  wasm_write_data(&ctx->stream, data, bytes_to_write, desc);
  return result;
}

static void write_fixup_u32_leb128_size(Context* ctx,
                                        uint32_t offset,
                                        uint32_t leb_size_guess,
                                        const char* desc) {
  if (ctx->options->canonicalize_lebs) {
    uint32_t size = ctx->stream.offset - offset - leb_size_guess;
    uint32_t leb_size = size_u32_leb128(size);
    if (leb_size != leb_size_guess) {
      uint32_t src_offset = offset + leb_size_guess;
      uint32_t dst_offset = offset + leb_size;
      wasm_move_data(&ctx->stream, dst_offset, src_offset, size);
    }
    wasm_write_u32_leb128_at(&ctx->stream, offset, size, desc);
    ctx->stream.offset += leb_size - leb_size_guess;
  } else {
    uint32_t size = ctx->stream.offset - offset - MAX_U32_LEB128_BYTES;
    wasm_write_fixed_u32_leb128_at(&ctx->stream, offset, size, desc);
  }
}

void wasm_write_str(WasmStream* stream,
                    const char* s,
                    size_t length,
                    WasmPrintChars print_chars,
                    const char* desc) {
  wasm_write_u32_leb128(stream, length, "string length");
  wasm_write_data_at(stream, stream->offset, s, length, print_chars, desc);
  stream->offset += length;
}

void wasm_write_opcode(WasmStream* stream, uint8_t opcode) {
  wasm_write_u8(stream, opcode, wasm_get_opcode_name(opcode));
}

void wasm_write_type(WasmStream* stream, WasmType type) {
  wasm_write_i32_leb128(stream, type, wasm_get_type_name(type));
}

static void write_inline_signature_type(WasmStream* stream,
                                        const WasmBlockSignature* sig) {
  if (sig->size == 0) {
    wasm_write_type(stream, WASM_TYPE_VOID);
  } else if (sig->size == 1) {
    wasm_write_type(stream, sig->data[0]);
  } else {
    /* this is currently unrepresentable */
    wasm_write_u8(stream, 0xff, "INVALID INLINE SIGNATURE");
  }
}

static void begin_known_section(Context* ctx,
                                WasmBinarySection section_code,
                                size_t leb_size_guess) {
  assert(ctx->last_section_leb_size_guess == 0);
  char desc[100];
  wasm_snprintf(desc, sizeof(desc), "section \"%s\" (%u)",
                wasm_get_section_name(section_code), section_code);
  write_header(ctx, desc, PRINT_HEADER_NO_INDEX);
  wasm_write_u8(&ctx->stream, section_code, "section code");
  ctx->last_section_index++;
  ctx->last_section_type = section_code;
  ctx->last_section_leb_size_guess = leb_size_guess;
  ctx->last_section_offset =
      write_u32_leb128_space(ctx, leb_size_guess, "section size (guess)");
  ctx->last_section_payload_offset = ctx->stream.offset;
}

static void begin_custom_section(Context* ctx,
                                 const char* name,
                                 size_t leb_size_guess) {
  assert(ctx->last_section_leb_size_guess == 0);
  char desc[100];
  wasm_snprintf(desc, sizeof(desc), "section \"%s\"", name);
  write_header(ctx, desc, PRINT_HEADER_NO_INDEX);
  wasm_write_u8(&ctx->stream, WASM_BINARY_SECTION_CUSTOM,
                "custom section code");
  ctx->last_section_index++;
  ctx->last_section_type = WASM_BINARY_SECTION_CUSTOM;
  ctx->last_section_leb_size_guess = leb_size_guess;
  ctx->last_section_offset =
      write_u32_leb128_space(ctx, leb_size_guess, "section size (guess)");
  ctx->last_section_payload_offset = ctx->stream.offset;
  wasm_write_str(&ctx->stream, name, strlen(name), WASM_PRINT_CHARS,
                 "custom section name");
}

static void end_section(Context* ctx) {
  assert(ctx->last_section_leb_size_guess != 0);
  write_fixup_u32_leb128_size(ctx, ctx->last_section_offset,
                              ctx->last_section_leb_size_guess,
                              "FIXUP section size");
  ctx->last_section_leb_size_guess = 0;
}

static uint32_t get_label_var_depth(Context* ctx, const WasmVar* var) {
  assert(var->type == WASM_VAR_TYPE_INDEX);
  return var->index;
}

static void write_expr_list(Context* ctx,
                            const WasmModule* module,
                            const WasmFunc* func,
                            const WasmExpr* first_expr);

static void add_reloc(Context* ctx, WasmRelocType reloc_type) {
  // Add a new reloc section if needed
  if (!ctx->current_reloc_section ||
      ctx->current_reloc_section->section_index != ctx->last_section_index) {
    ctx->current_reloc_section =
        wasm_append_reloc_section(ctx->allocator, &ctx->reloc_sections);
    ctx->current_reloc_section->name = wasm_get_section_name(ctx->last_section_type);
    ctx->current_reloc_section->section_index = ctx->last_section_index;
  }

  // Add a new relocation to the curent reloc section
  Reloc* r = wasm_append_reloc(ctx->allocator,
                               &ctx->current_reloc_section->relocations);
  r->type = reloc_type;
  r->offset = ctx->stream.offset - ctx->last_section_payload_offset;
}

static void write_u32_leb128_with_reloc(
    Context* ctx,
    uint32_t value,
    const char* desc,
    WasmRelocType reloc_type) {
  if (ctx->options->linkable) {
    add_reloc(ctx, reloc_type);
    wasm_write_fixed_u32_leb128(&ctx->stream, value, desc);
  } else {
    wasm_write_u32_leb128(&ctx->stream, value, desc);
  }
}

static void write_expr(Context* ctx,
                       const WasmModule* module,
                       const WasmFunc* func,
                       const WasmExpr* expr) {
  switch (expr->type) {
    case WASM_EXPR_TYPE_BINARY:
      wasm_write_opcode(&ctx->stream, expr->binary.opcode);
      break;
    case WASM_EXPR_TYPE_BLOCK:
      wasm_write_opcode(&ctx->stream, WASM_OPCODE_BLOCK);
      write_inline_signature_type(&ctx->stream, &expr->block.sig);
      write_expr_list(ctx, module, func, expr->block.first);
      wasm_write_opcode(&ctx->stream, WASM_OPCODE_END);
      break;
    case WASM_EXPR_TYPE_BR:
      wasm_write_opcode(&ctx->stream, WASM_OPCODE_BR);
      wasm_write_u32_leb128(
          &ctx->stream, get_label_var_depth(ctx, &expr->br.var), "break depth");
      break;
    case WASM_EXPR_TYPE_BR_IF:
      wasm_write_opcode(&ctx->stream, WASM_OPCODE_BR_IF);
      wasm_write_u32_leb128(&ctx->stream,
                            get_label_var_depth(ctx, &expr->br_if.var),
                            "break depth");
      break;
    case WASM_EXPR_TYPE_BR_TABLE: {
      wasm_write_opcode(&ctx->stream, WASM_OPCODE_BR_TABLE);
      wasm_write_u32_leb128(&ctx->stream, expr->br_table.targets.size,
                            "num targets");
      size_t i;
      uint32_t depth;
      for (i = 0; i < expr->br_table.targets.size; ++i) {
        depth = get_label_var_depth(ctx, &expr->br_table.targets.data[i]);
        wasm_write_u32_leb128(&ctx->stream, depth, "break depth");
      }
      depth = get_label_var_depth(ctx, &expr->br_table.default_target);
      wasm_write_u32_leb128(&ctx->stream, depth, "break depth for default");
      break;
    }
    case WASM_EXPR_TYPE_CALL: {
      int index = wasm_get_func_index_by_var(module, &expr->call.var);
      assert(ctx->options->is_invalid ||
             (index >= 0 && (size_t)index < module->funcs.size));
      wasm_write_opcode(&ctx->stream, WASM_OPCODE_CALL);
      write_u32_leb128_with_reloc(ctx, index, "function index",
                                  WASM_RELOC_FUNC_INDEX);
      break;
    }
    case WASM_EXPR_TYPE_CALL_INDIRECT: {
      int index =
          wasm_get_func_type_index_by_var(module, &expr->call_indirect.var);
      assert(ctx->options->is_invalid ||
             (index >= 0 && (size_t)index < module->func_types.size));
      wasm_write_opcode(&ctx->stream, WASM_OPCODE_CALL_INDIRECT);
      wasm_write_u32_leb128(&ctx->stream, index, "signature index");
      wasm_write_u32_leb128(&ctx->stream, 0, "call_indirect reserved");
      break;
    }
    case WASM_EXPR_TYPE_COMPARE:
      wasm_write_opcode(&ctx->stream, expr->compare.opcode);
      break;
    case WASM_EXPR_TYPE_CONST:
      switch (expr->const_.type) {
        case WASM_TYPE_I32: {
          wasm_write_opcode(&ctx->stream, WASM_OPCODE_I32_CONST);
          wasm_write_i32_leb128(&ctx->stream, (int32_t)expr->const_.u32,
                                "i32 literal");
          break;
        }
        case WASM_TYPE_I64:
          wasm_write_opcode(&ctx->stream, WASM_OPCODE_I64_CONST);
          write_i64_leb128(&ctx->stream, (int64_t)expr->const_.u64,
                           "i64 literal");
          break;
        case WASM_TYPE_F32:
          wasm_write_opcode(&ctx->stream, WASM_OPCODE_F32_CONST);
          wasm_write_u32(&ctx->stream, expr->const_.f32_bits, "f32 literal");
          break;
        case WASM_TYPE_F64:
          wasm_write_opcode(&ctx->stream, WASM_OPCODE_F64_CONST);
          wasm_write_u64(&ctx->stream, expr->const_.f64_bits, "f64 literal");
          break;
        default:
          assert(0);
      }
      break;
    case WASM_EXPR_TYPE_CONVERT:
      wasm_write_opcode(&ctx->stream, expr->convert.opcode);
      break;
    case WASM_EXPR_TYPE_CURRENT_MEMORY:
      wasm_write_opcode(&ctx->stream, WASM_OPCODE_CURRENT_MEMORY);
      wasm_write_u32_leb128(&ctx->stream, 0, "current_memory reserved");
      break;
    case WASM_EXPR_TYPE_DROP:
      wasm_write_opcode(&ctx->stream, WASM_OPCODE_DROP);
      break;
    case WASM_EXPR_TYPE_GET_GLOBAL: {
      int index = wasm_get_global_index_by_var(module, &expr->get_global.var);
      wasm_write_opcode(&ctx->stream, WASM_OPCODE_GET_GLOBAL);
      write_u32_leb128_with_reloc(ctx, index, "global index",
                                  WASM_RELOC_GLOBAL_INDEX);
      break;
    }
    case WASM_EXPR_TYPE_GET_LOCAL: {
      int index = wasm_get_local_index_by_var(func, &expr->get_local.var);
      wasm_write_opcode(&ctx->stream, WASM_OPCODE_GET_LOCAL);
      wasm_write_u32_leb128(&ctx->stream, index, "local index");
      break;
    }
    case WASM_EXPR_TYPE_GROW_MEMORY:
      wasm_write_opcode(&ctx->stream, WASM_OPCODE_GROW_MEMORY);
      wasm_write_u32_leb128(&ctx->stream, 0, "grow_memory reserved");
      break;
    case WASM_EXPR_TYPE_IF:
      wasm_write_opcode(&ctx->stream, WASM_OPCODE_IF);
      write_inline_signature_type(&ctx->stream, &expr->if_.true_.sig);
      write_expr_list(ctx, module, func, expr->if_.true_.first);
      if (expr->if_.false_) {
        wasm_write_opcode(&ctx->stream, WASM_OPCODE_ELSE);
        write_expr_list(ctx, module, func, expr->if_.false_);
      }
      wasm_write_opcode(&ctx->stream, WASM_OPCODE_END);
      break;
    case WASM_EXPR_TYPE_LOAD: {
      wasm_write_opcode(&ctx->stream, expr->load.opcode);
      uint32_t align =
          wasm_get_opcode_alignment(expr->load.opcode, expr->load.align);
      wasm_write_u8(&ctx->stream, log2_u32(align), "alignment");
      wasm_write_u32_leb128(&ctx->stream, (uint32_t)expr->load.offset,
                            "load offset");
      break;
    }
    case WASM_EXPR_TYPE_LOOP:
      wasm_write_opcode(&ctx->stream, WASM_OPCODE_LOOP);
      write_inline_signature_type(&ctx->stream, &expr->loop.sig);
      write_expr_list(ctx, module, func, expr->loop.first);
      wasm_write_opcode(&ctx->stream, WASM_OPCODE_END);
      break;
    case WASM_EXPR_TYPE_NOP:
      wasm_write_opcode(&ctx->stream, WASM_OPCODE_NOP);
      break;
    case WASM_EXPR_TYPE_RETURN:
      wasm_write_opcode(&ctx->stream, WASM_OPCODE_RETURN);
      break;
    case WASM_EXPR_TYPE_SELECT:
      wasm_write_opcode(&ctx->stream, WASM_OPCODE_SELECT);
      break;
    case WASM_EXPR_TYPE_SET_GLOBAL: {
      int index = wasm_get_global_index_by_var(module, &expr->get_global.var);
      wasm_write_opcode(&ctx->stream, WASM_OPCODE_SET_GLOBAL);
      write_u32_leb128_with_reloc(ctx, index, "global index",
                                  WASM_RELOC_GLOBAL_INDEX);
      break;
    }
    case WASM_EXPR_TYPE_SET_LOCAL: {
      int index = wasm_get_local_index_by_var(func, &expr->get_local.var);
      wasm_write_opcode(&ctx->stream, WASM_OPCODE_SET_LOCAL);
      wasm_write_u32_leb128(&ctx->stream, index, "local index");
      break;
    }
    case WASM_EXPR_TYPE_STORE: {
      wasm_write_opcode(&ctx->stream, expr->store.opcode);
      uint32_t align =
          wasm_get_opcode_alignment(expr->store.opcode, expr->store.align);
      wasm_write_u8(&ctx->stream, log2_u32(align), "alignment");
      wasm_write_u32_leb128(&ctx->stream, (uint32_t)expr->store.offset,
                            "store offset");
      break;
    }
    case WASM_EXPR_TYPE_TEE_LOCAL: {
      int index = wasm_get_local_index_by_var(func, &expr->get_local.var);
      wasm_write_opcode(&ctx->stream, WASM_OPCODE_TEE_LOCAL);
      wasm_write_u32_leb128(&ctx->stream, index, "local index");
      break;
    }
    case WASM_EXPR_TYPE_UNARY:
      wasm_write_opcode(&ctx->stream, expr->unary.opcode);
      break;
    case WASM_EXPR_TYPE_UNREACHABLE:
      wasm_write_opcode(&ctx->stream, WASM_OPCODE_UNREACHABLE);
      break;
  }
}

static void write_expr_list(Context* ctx,
                            const WasmModule* module,
                            const WasmFunc* func,
                            const WasmExpr* first) {
  const WasmExpr* expr;
  for (expr = first; expr; expr = expr->next)
    write_expr(ctx, module, func, expr);
}

static void write_init_expr(Context* ctx,
                            const WasmModule* module,
                            const WasmExpr* expr) {
  if (expr)
    write_expr_list(ctx, module, NULL, expr);
  wasm_write_opcode(&ctx->stream, WASM_OPCODE_END);
}

static void write_func_locals(Context* ctx,
                              const WasmModule* module,
                              const WasmFunc* func,
                              const WasmTypeVector* local_types) {
  if (local_types->size == 0) {
    wasm_write_u32_leb128(&ctx->stream, 0, "local decl count");
    return;
  }

  uint32_t num_params = wasm_get_num_params(func);

#define FIRST_LOCAL_INDEX (num_params)
#define LAST_LOCAL_INDEX (num_params + local_types->size)
#define GET_LOCAL_TYPE(x) (local_types->data[x - num_params])

  /* loop through once to count the number of local declaration runs */
  WasmType current_type = GET_LOCAL_TYPE(FIRST_LOCAL_INDEX);
  uint32_t local_decl_count = 1;
  uint32_t i;
  for (i = FIRST_LOCAL_INDEX + 1; i < LAST_LOCAL_INDEX; ++i) {
    WasmType type = GET_LOCAL_TYPE(i);
    if (current_type != type) {
      local_decl_count++;
      current_type = type;
    }
  }

  /* loop through again to write everything out */
  wasm_write_u32_leb128(&ctx->stream, local_decl_count, "local decl count");
  current_type = GET_LOCAL_TYPE(FIRST_LOCAL_INDEX);
  uint32_t local_type_count = 1;
  for (i = FIRST_LOCAL_INDEX + 1; i <= LAST_LOCAL_INDEX; ++i) {
    /* loop through an extra time to catch the final type transition */
    WasmType type = i == LAST_LOCAL_INDEX ? WASM_TYPE_VOID : GET_LOCAL_TYPE(i);
    if (current_type == type) {
      local_type_count++;
    } else {
      wasm_write_u32_leb128(&ctx->stream, local_type_count, "local type count");
      wasm_write_type(&ctx->stream, current_type);
      local_type_count = 1;
      current_type = type;
    }
  }
}

static void write_func(Context* ctx,
                       const WasmModule* module,
                       const WasmFunc* func) {
  write_func_locals(ctx, module, func, &func->local_types);
  write_expr_list(ctx, module, func, func->first_expr);
  wasm_write_opcode(&ctx->stream, WASM_OPCODE_END);
}

void wasm_write_limits(WasmStream* stream, const WasmLimits* limits) {
  uint32_t flags = limits->has_max ? WASM_BINARY_LIMITS_HAS_MAX_FLAG : 0;
  wasm_write_u32_leb128(stream, flags, "limits: flags");
  wasm_write_u32_leb128(stream, limits->initial, "limits: initial");
  if (limits->has_max)
    wasm_write_u32_leb128(stream, limits->max, "limits: max");
}

static void write_table(Context* ctx, const WasmTable* table) {
  wasm_write_type(&ctx->stream, WASM_TYPE_ANYFUNC);
  wasm_write_limits(&ctx->stream, &table->elem_limits);
}

static void write_memory(Context* ctx, const WasmMemory* memory) {
  wasm_write_limits(&ctx->stream, &memory->page_limits);
}

static void write_global_header(Context* ctx, const WasmGlobal* global) {
  wasm_write_type(&ctx->stream, global->type);
  wasm_write_u8(&ctx->stream, global->mutable_, "global mutability");
}

<<<<<<< HEAD
static void write_reloc_section(Context* ctx, RelocSection* reloc_section) {
  char section_name[128];
  sprintf(section_name, "%s.%s", WASM_BINARY_SECTION_RELOC, reloc_section->name);
  begin_custom_section(ctx, section_name, LEB_SECTION_SIZE_GUESS);
  wasm_write_u32_leb128(&ctx->stream, reloc_section->section_index,
                        "reloc section");
  RelocVector* relocs = &reloc_section->relocations;
  wasm_write_u32_leb128(&ctx->stream, relocs->size, "num relocs");

  size_t i;
  for (i = 0; i < relocs->size; i++) {
    wasm_write_u32_leb128(&ctx->stream, relocs->data[i].type, "reloc type");
    wasm_write_u32_leb128(&ctx->stream, relocs->data[i].offset, "reloc offset");
  }

  end_section(ctx);
}

static void write_module(Context* ctx, const WasmModule* module) {
=======
static WasmResult write_module(Context* ctx, const WasmModule* module) {
  /* TODO(binji): better leb size guess. Some sections we know will only be 1
   byte, but others we can be fairly certain will be larger. */
  const size_t leb_size_guess = 1;
>>>>>>> 339c52e0

  size_t i;
  wasm_write_u32(&ctx->stream, WASM_BINARY_MAGIC, "WASM_BINARY_MAGIC");
  wasm_write_u32(&ctx->stream, WASM_BINARY_VERSION, "WASM_BINARY_VERSION");

  if (module->func_types.size) {
    begin_known_section(ctx, WASM_BINARY_SECTION_TYPE, LEB_SECTION_SIZE_GUESS);
    wasm_write_u32_leb128(&ctx->stream, module->func_types.size, "num types");
    for (i = 0; i < module->func_types.size; ++i) {
      const WasmFuncType* func_type = module->func_types.data[i];
      const WasmFuncSignature* sig = &func_type->sig;
      write_header(ctx, "type", i);
      wasm_write_type(&ctx->stream, WASM_TYPE_FUNC);

      size_t j;
      uint32_t num_params = sig->param_types.size;
      uint32_t num_results = sig->result_types.size;
      wasm_write_u32_leb128(&ctx->stream, num_params, "num params");
      for (j = 0; j < num_params; ++j)
        wasm_write_type(&ctx->stream, sig->param_types.data[j]);

      wasm_write_u32_leb128(&ctx->stream, num_results, "num results");
      for (j = 0; j < num_results; ++j)
        wasm_write_type(&ctx->stream, sig->result_types.data[j]);
    }
    end_section(ctx);
  }

  if (module->imports.size) {
    begin_known_section(ctx, WASM_BINARY_SECTION_IMPORT,
                        LEB_SECTION_SIZE_GUESS);
    wasm_write_u32_leb128(&ctx->stream, module->imports.size, "num imports");

    for (i = 0; i < module->imports.size; ++i) {
      const WasmImport* import = module->imports.data[i];
      write_header(ctx, "import header", i);
      wasm_write_str(&ctx->stream, import->module_name.start,
                     import->module_name.length, WASM_PRINT_CHARS,
                     "import module name");
      wasm_write_str(&ctx->stream, import->field_name.start,
                     import->field_name.length, WASM_PRINT_CHARS,
                     "import field name");
      wasm_write_u8(&ctx->stream, import->kind, "import kind");
      switch (import->kind) {
        case WASM_EXTERNAL_KIND_FUNC:
          write_u32_leb128_with_reloc(
              ctx, wasm_get_func_type_index_by_decl(module, &import->func.decl),
              "import signature index", WASM_RELOC_TYPE_INDEX);
          break;
        case WASM_EXTERNAL_KIND_TABLE:
          write_table(ctx, &import->table);
          break;
        case WASM_EXTERNAL_KIND_MEMORY:
          write_memory(ctx, &import->memory);
          break;
        case WASM_EXTERNAL_KIND_GLOBAL:
          write_global_header(ctx, &import->global);
          break;
        case WASM_NUM_EXTERNAL_KINDS:
          assert(0);
          break;
      }
    }
    end_section(ctx);
  }

  assert(module->funcs.size >= module->num_func_imports);
  uint32_t num_funcs = module->funcs.size - module->num_func_imports;
  if (num_funcs) {
    begin_known_section(ctx, WASM_BINARY_SECTION_FUNCTION,
                        LEB_SECTION_SIZE_GUESS);
    wasm_write_u32_leb128(&ctx->stream, num_funcs, "num functions");

    for (i = 0; i < num_funcs; ++i) {
      const WasmFunc* func = module->funcs.data[i + module->num_func_imports];
      char desc[100];
      wasm_snprintf(desc, sizeof(desc), "function %" PRIzd " signature index",
                    i);
      wasm_write_u32_leb128(
          &ctx->stream, wasm_get_func_type_index_by_decl(module, &func->decl),
          desc);
    }
    end_section(ctx);
  }

  assert(module->tables.size >= module->num_table_imports);
  uint32_t num_tables = module->tables.size - module->num_table_imports;
  if (num_tables) {
    begin_known_section(ctx, WASM_BINARY_SECTION_TABLE, LEB_SECTION_SIZE_GUESS);
    wasm_write_u32_leb128(&ctx->stream, num_tables, "num tables");
    for (i = 0; i < num_tables; ++i) {
      const WasmTable* table =
          module->tables.data[i + module->num_table_imports];
      write_header(ctx, "table", i);
      write_table(ctx, table);
    }
    end_section(ctx);
  }

  assert(module->memories.size >= module->num_memory_imports);
  uint32_t num_memories = module->memories.size - module->num_memory_imports;
  if (num_memories) {
    begin_known_section(ctx, WASM_BINARY_SECTION_MEMORY,
                        LEB_SECTION_SIZE_GUESS);
    wasm_write_u32_leb128(&ctx->stream, num_memories, "num memories");
    for (i = 0; i < num_memories; ++i) {
      const WasmMemory* memory =
          module->memories.data[i + module->num_memory_imports];
      write_header(ctx, "memory", i);
      write_memory(ctx, memory);
    }
    end_section(ctx);
  }

  assert(module->globals.size >= module->num_global_imports);
  uint32_t num_globals = module->globals.size - module->num_global_imports;
  if (num_globals) {
    begin_known_section(ctx, WASM_BINARY_SECTION_GLOBAL,
                        LEB_SECTION_SIZE_GUESS);
    wasm_write_u32_leb128(&ctx->stream, num_globals, "num globals");

    for (i = 0; i < num_globals; ++i) {
      const WasmGlobal* global =
          module->globals.data[i + module->num_global_imports];
      write_global_header(ctx, global);
      write_init_expr(ctx, module, global->init_expr);
    }
    end_section(ctx);
  }

  if (module->exports.size) {
    begin_known_section(ctx, WASM_BINARY_SECTION_EXPORT,
                        LEB_SECTION_SIZE_GUESS);
    wasm_write_u32_leb128(&ctx->stream, module->exports.size, "num exports");

    for (i = 0; i < module->exports.size; ++i) {
      const WasmExport* export = module->exports.data[i];
      wasm_write_str(&ctx->stream, export->name.start, export->name.length,
                     WASM_PRINT_CHARS, "export name");
      wasm_write_u8(&ctx->stream, export->kind, "export kind");
      switch (export->kind) {
        case WASM_EXTERNAL_KIND_FUNC: {
          int index = wasm_get_func_index_by_var(module, &export->var);
          assert(ctx->options->is_invalid ||
                 (index >= 0 && (size_t)index < module->funcs.size));
          write_u32_leb128_with_reloc(ctx, index, "export func index",
                                      WASM_RELOC_FUNC_INDEX);
          break;
        }
        case WASM_EXTERNAL_KIND_TABLE: {
          int index = wasm_get_table_index_by_var(module, &export->var);
          assert(ctx->options->is_invalid ||
                 (index >= 0 && (size_t)index < module->tables.size));
          wasm_write_u32_leb128(&ctx->stream, index, "export table index");
          break;
        }
        case WASM_EXTERNAL_KIND_MEMORY: {
          int index = wasm_get_memory_index_by_var(module, &export->var);
          assert(ctx->options->is_invalid ||
                 (index >= 0 && (size_t)index < module->memories.size));
          wasm_write_u32_leb128(&ctx->stream, index, "export memory index");
          break;
        }
        case WASM_EXTERNAL_KIND_GLOBAL: {
          int index = wasm_get_global_index_by_var(module, &export->var);
          assert(ctx->options->is_invalid ||
                 (index >= 0 && (size_t)index < module->globals.size));
          wasm_write_u32_leb128(&ctx->stream, index, "export global index");
          break;
        }
        case WASM_NUM_EXTERNAL_KINDS:
          assert(0);
          break;
      }
    }
    end_section(ctx);
  }

  if (module->start) {
    int start_func_index = wasm_get_func_index_by_var(module, module->start);
    if (start_func_index != -1) {
      begin_known_section(ctx, WASM_BINARY_SECTION_START,
                          LEB_SECTION_SIZE_GUESS);
      wasm_write_u32_leb128(&ctx->stream, start_func_index, "start func index");
      end_section(ctx);
    }
  }

<<<<<<< HEAD
  if (module->tables.size && module->elem_segments.size) {
    begin_known_section(ctx, WASM_BINARY_SECTION_ELEM, LEB_SECTION_SIZE_GUESS);
=======
  if (module->elem_segments.size) {
    begin_known_section(ctx, WASM_BINARY_SECTION_ELEM, leb_size_guess);
>>>>>>> 339c52e0
    wasm_write_u32_leb128(&ctx->stream, module->elem_segments.size,
                          "num elem segments");
    for (i = 0; i < module->elem_segments.size; ++i) {
      WasmElemSegment* segment = module->elem_segments.data[i];
      int table_index =
          wasm_get_table_index_by_var(module, &segment->table_var);
      write_header(ctx, "elem segment header", i);
      wasm_write_u32_leb128(&ctx->stream, table_index, "table index");
      write_init_expr(ctx, module, segment->offset);
      wasm_write_u32_leb128(&ctx->stream, segment->vars.size,
                            "num function indices");
      size_t j;
      for (j = 0; j < segment->vars.size; ++j) {
        int index = wasm_get_func_index_by_var(module, &segment->vars.data[j]);
        assert(ctx->options->is_invalid ||
               (index >= 0 && (size_t)index < module->funcs.size));
        write_u32_leb128_with_reloc(ctx, index, "function index",
                                    WASM_RELOC_FUNC_INDEX);
      }
    }
    end_section(ctx);
  }

  if (num_funcs) {
    begin_known_section(ctx, WASM_BINARY_SECTION_CODE, LEB_SECTION_SIZE_GUESS);
    wasm_write_u32_leb128(&ctx->stream, num_funcs, "num functions");

    for (i = 0; i < num_funcs; ++i) {
      write_header(ctx, "function body", i);
      const WasmFunc* func = module->funcs.data[i + module->num_func_imports];

      /* TODO(binji): better guess of the size of the function body section */
      const uint32_t leb_size_guess = 1;
      uint32_t body_size_offset =
          write_u32_leb128_space(ctx, leb_size_guess, "func body size (guess)");
      write_func(ctx, module, func);
      write_fixup_u32_leb128_size(ctx, body_size_offset, leb_size_guess,
                                  "FIXUP func body size");
    }
    end_section(ctx);
  }

<<<<<<< HEAD
  if (module->memories.size && module->data_segments.size) {
    begin_known_section(ctx, WASM_BINARY_SECTION_DATA, LEB_SECTION_SIZE_GUESS);
=======
  if (module->data_segments.size) {
    begin_known_section(ctx, WASM_BINARY_SECTION_DATA, leb_size_guess);
>>>>>>> 339c52e0
    wasm_write_u32_leb128(&ctx->stream, module->data_segments.size,
                          "num data segments");
    for (i = 0; i < module->data_segments.size; ++i) {
      const WasmDataSegment* segment = module->data_segments.data[i];
      write_header(ctx, "data segment header", i);
      int memory_index =
          wasm_get_memory_index_by_var(module, &segment->memory_var);
      wasm_write_u32_leb128(&ctx->stream, memory_index, "memory index");
      write_init_expr(ctx, module, segment->offset);
      wasm_write_u32_leb128(&ctx->stream, segment->size, "data segment size");
      write_header(ctx, "data segment data", i);
      wasm_write_data(&ctx->stream, segment->data, segment->size,
                      "data segment data");
    }
    end_section(ctx);
  }

  if (ctx->options->write_debug_names) {
    WasmStringSliceVector index_to_name;
    WASM_ZERO_MEMORY(index_to_name);

    char desc[100];
    begin_custom_section(ctx, WASM_BINARY_SECTION_NAME, LEB_SECTION_SIZE_GUESS);
    wasm_write_u32_leb128(&ctx->stream, module->funcs.size, "num functions");
    for (i = 0; i < module->funcs.size; ++i) {
      const WasmFunc* func = module->funcs.data[i];
      uint32_t num_params = wasm_get_num_params(func);
      uint32_t num_locals = func->local_types.size;
      uint32_t num_params_and_locals = wasm_get_num_params_and_locals(func);

      wasm_snprintf(desc, sizeof(desc), "func name %" PRIzd, i);
      wasm_write_str(&ctx->stream, func->name.start, func->name.length,
                     WASM_PRINT_CHARS, desc);
      wasm_write_u32_leb128(&ctx->stream, num_params_and_locals, "num locals");

      if (num_params_and_locals) {
        wasm_make_type_binding_reverse_mapping(
            ctx->allocator, &func->decl.sig.param_types, &func->param_bindings,
            &index_to_name);
        size_t j;
        for (j = 0; j < num_params; ++j) {
          WasmStringSlice name = index_to_name.data[j];
          wasm_snprintf(desc, sizeof(desc), "local name %" PRIzd, j);
          wasm_write_str(&ctx->stream, name.start, name.length,
                         WASM_PRINT_CHARS, desc);
        }

        wasm_make_type_binding_reverse_mapping(
            ctx->allocator, &func->local_types, &func->local_bindings,
            &index_to_name);
        for (j = 0; j < num_locals; ++j) {
          WasmStringSlice name = index_to_name.data[j];
          wasm_snprintf(desc, sizeof(desc), "local name %" PRIzd,
                        num_params + j);
          wasm_write_str(&ctx->stream, name.start, name.length,
                         WASM_PRINT_CHARS, desc);
        }
      }
    }
    end_section(ctx);

    wasm_destroy_string_slice_vector(ctx->allocator, &index_to_name);
  }
<<<<<<< HEAD

  if (ctx->options->linkable) {
    for (i = 0; i < ctx->reloc_sections.size; i++) {
      write_reloc_section(ctx, &ctx->reloc_sections.data[i]);
    }
  }
}
=======
>>>>>>> 339c52e0

  return ctx->stream.result;
}

void wasm_destroy_reloc_section(WasmAllocator* allocator,
                                RelocSection* reloc_section) {

  wasm_destroy_reloc_vector(allocator, &reloc_section->relocations);
}

void destroy_context(Context* ctx) {
  WASM_DESTROY_VECTOR_AND_ELEMENTS(ctx->allocator, ctx->reloc_sections,
                                   reloc_section);
}

WasmResult wasm_write_binary_module(WasmAllocator* allocator,
                                    WasmWriter* writer,
                                    const WasmModule* module,
                                    const WasmWriteBinaryOptions* options) {
  Context ctx;
  WASM_ZERO_MEMORY(ctx);
  ctx.allocator = allocator;
  ctx.options = options;
  ctx.log_stream = options->log_stream;
  wasm_init_stream(&ctx.stream, writer, ctx.log_stream);
<<<<<<< HEAD
  write_module(&ctx, module);
  destroy_context(&ctx);
  return ctx.stream.result;
}

WasmResult wasm_write_binary_script(WasmAllocator* allocator,
                                    WasmWriter* writer,
                                    const WasmScript* script,
                                    const WasmWriteBinaryOptions* options) {
  Context ctx;
  WASM_ZERO_MEMORY(ctx);
  ctx.allocator = allocator;
  ctx.options = options;
  ctx.log_stream = options->log_stream;
  wasm_init_stream(&ctx.stream, writer, ctx.log_stream);
  write_commands(&ctx, script);
  destroy_context(&ctx);
  return ctx.stream.result;
=======
  return write_module(&ctx, module);
>>>>>>> 339c52e0
}<|MERGE_RESOLUTION|>--- conflicted
+++ resolved
@@ -627,7 +627,6 @@
   wasm_write_u8(&ctx->stream, global->mutable_, "global mutability");
 }
 
-<<<<<<< HEAD
 static void write_reloc_section(Context* ctx, RelocSection* reloc_section) {
   char section_name[128];
   sprintf(section_name, "%s.%s", WASM_BINARY_SECTION_RELOC, reloc_section->name);
@@ -646,14 +645,7 @@
   end_section(ctx);
 }
 
-static void write_module(Context* ctx, const WasmModule* module) {
-=======
 static WasmResult write_module(Context* ctx, const WasmModule* module) {
-  /* TODO(binji): better leb size guess. Some sections we know will only be 1
-   byte, but others we can be fairly certain will be larger. */
-  const size_t leb_size_guess = 1;
->>>>>>> 339c52e0
-
   size_t i;
   wasm_write_u32(&ctx->stream, WASM_BINARY_MAGIC, "WASM_BINARY_MAGIC");
   wasm_write_u32(&ctx->stream, WASM_BINARY_VERSION, "WASM_BINARY_VERSION");
@@ -841,13 +833,8 @@
     }
   }
 
-<<<<<<< HEAD
-  if (module->tables.size && module->elem_segments.size) {
+  if (module->elem_segments.size) {
     begin_known_section(ctx, WASM_BINARY_SECTION_ELEM, LEB_SECTION_SIZE_GUESS);
-=======
-  if (module->elem_segments.size) {
-    begin_known_section(ctx, WASM_BINARY_SECTION_ELEM, leb_size_guess);
->>>>>>> 339c52e0
     wasm_write_u32_leb128(&ctx->stream, module->elem_segments.size,
                           "num elem segments");
     for (i = 0; i < module->elem_segments.size; ++i) {
@@ -890,13 +877,8 @@
     end_section(ctx);
   }
 
-<<<<<<< HEAD
-  if (module->memories.size && module->data_segments.size) {
+  if (module->data_segments.size) {
     begin_known_section(ctx, WASM_BINARY_SECTION_DATA, LEB_SECTION_SIZE_GUESS);
-=======
-  if (module->data_segments.size) {
-    begin_known_section(ctx, WASM_BINARY_SECTION_DATA, leb_size_guess);
->>>>>>> 339c52e0
     wasm_write_u32_leb128(&ctx->stream, module->data_segments.size,
                           "num data segments");
     for (i = 0; i < module->data_segments.size; ++i) {
@@ -960,16 +942,12 @@
 
     wasm_destroy_string_slice_vector(ctx->allocator, &index_to_name);
   }
-<<<<<<< HEAD
 
   if (ctx->options->linkable) {
     for (i = 0; i < ctx->reloc_sections.size; i++) {
       write_reloc_section(ctx, &ctx->reloc_sections.data[i]);
     }
   }
-}
-=======
->>>>>>> 339c52e0
 
   return ctx->stream.result;
 }
@@ -995,26 +973,5 @@
   ctx.options = options;
   ctx.log_stream = options->log_stream;
   wasm_init_stream(&ctx.stream, writer, ctx.log_stream);
-<<<<<<< HEAD
-  write_module(&ctx, module);
-  destroy_context(&ctx);
-  return ctx.stream.result;
-}
-
-WasmResult wasm_write_binary_script(WasmAllocator* allocator,
-                                    WasmWriter* writer,
-                                    const WasmScript* script,
-                                    const WasmWriteBinaryOptions* options) {
-  Context ctx;
-  WASM_ZERO_MEMORY(ctx);
-  ctx.allocator = allocator;
-  ctx.options = options;
-  ctx.log_stream = options->log_stream;
-  wasm_init_stream(&ctx.stream, writer, ctx.log_stream);
-  write_commands(&ctx, script);
-  destroy_context(&ctx);
-  return ctx.stream.result;
-=======
   return write_module(&ctx, module);
->>>>>>> 339c52e0
 }