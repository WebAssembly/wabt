/*
 * Copyright 2016 WebAssembly Community Group participants
 *
 * Licensed under the Apache License, Version 2.0 (the "License");
 * you may not use this file except in compliance with the License.
 * You may obtain a copy of the License at
 *
 *     http://www.apache.org/licenses/LICENSE-2.0
 *
 * Unless required by applicable law or agreed to in writing, software
 * distributed under the License is distributed on an "AS IS" BASIS,
 * WITHOUT WARRANTIES OR CONDITIONS OF ANY KIND, either express or implied.
 * See the License for the specific language governing permissions and
 * limitations under the License.
 */

%{
#include <algorithm>
#include <cassert>
#include <cstdarg>
#include <cstdio>
#include <cstdlib>
#include <utility>

#include "binary-error-handler.h"
#include "binary-reader.h"
#include "binary-reader-ir.h"
#include "literal.h"
#include "wast-parser.h"
#include "wast-parser-lexer-shared.h"

#define YYDEBUG 1

#define RELOCATE_STACK(type, array, stack_base, old_size, new_size)   \
  do {                                                                \
    type* new_stack = new type[new_size]();                           \
    std::move((stack_base), (stack_base) + (old_size), (new_stack));  \
    if ((stack_base) != (array)) {                                    \
      delete[](stack_base);                                           \
    } else {                                                          \
      for (size_t i = 0; i < (old_size); ++i) {                       \
        (stack_base)[i].~type();                                      \
      }                                                               \
    }                                                                 \
    /* Cache the pointer in the parser struct to be deleted later. */ \
    parser->array = (stack_base) = new_stack;                         \
  } while (0)

#define yyoverflow(message, ss, ss_size, vs, vs_size, ls, ls_size, new_size) \
  do {                                                                       \
    size_t old_size = *(new_size);                                           \
    *(new_size) *= 2;                                                        \
    RELOCATE_STACK(yytype_int16, yyssa, *(ss), old_size, *(new_size));       \
    RELOCATE_STACK(YYSTYPE, yyvsa, *(vs), old_size, *(new_size));            \
    RELOCATE_STACK(YYLTYPE, yylsa, *(ls), old_size, *(new_size));            \
  } while (0)

#define DUPTEXT(dst, src)                                \
  (dst).start = wabt_strndup((src).start, (src).length); \
  (dst).length = (src).length

#define YYLLOC_DEFAULT(Current, Rhs, N)                       \
  do                                                          \
    if (N) {                                                  \
      (Current).filename = YYRHSLOC(Rhs, 1).filename;         \
      (Current).line = YYRHSLOC(Rhs, 1).line;                 \
      (Current).first_column = YYRHSLOC(Rhs, 1).first_column; \
      if (YYRHSLOC(Rhs, N).line == (Current).line)            \
        (Current).last_column = YYRHSLOC(Rhs, N).last_column; \
      else                                                    \
        (Current).last_column = YYRHSLOC(Rhs, 1).last_column; \
    } else {                                                  \
      (Current).filename = nullptr;                           \
      (Current).line = YYRHSLOC(Rhs, 0).line;                 \
      (Current).first_column = (Current).last_column =        \
          YYRHSLOC(Rhs, 0).last_column;                       \
    }                                                         \
  while (0)

#define CHECK_END_LABEL(loc, begin_label, end_label)                       \
  do {                                                                     \
    if (!string_slice_is_empty(&(end_label))) {                            \
      if (string_slice_is_empty(&(begin_label))) {                         \
        wast_parser_error(&loc, lexer, parser,                             \
                          "unexpected label \"" PRIstringslice "\"",       \
                          WABT_PRINTF_STRING_SLICE_ARG(end_label));        \
      } else if (!string_slices_are_equal(&(begin_label), &(end_label))) { \
        wast_parser_error(&loc, lexer, parser,                             \
                          "mismatching label \"" PRIstringslice            \
                          "\" != \"" PRIstringslice "\"",                  \
                          WABT_PRINTF_STRING_SLICE_ARG(begin_label),       \
                          WABT_PRINTF_STRING_SLICE_ARG(end_label));        \
      }                                                                    \
      destroy_string_slice(&(end_label));                                  \
    }                                                                      \
  } while (0)

#define CHECK_ALLOW_EXCEPTIONS(loc, opcode_name)                       \
  do {                                                                 \
    if (!parser->options->allow_exceptions) {                          \
      wast_parser_error(loc, lexer, parser, "opcode not allowed: %s",  \
                        opcode_name);                                  \
    }                                                                  \
 } while (0)

#define YYMALLOC(size) new char [size]
#define YYFREE(p) delete [] (p)

#define USE_NATURAL_ALIGNMENT (~0)

namespace wabt {

static bool is_power_of_two(uint32_t x) {
  return x && ((x & (x - 1)) == 0);
}

static ExprList join_exprs1(Location* loc, Expr* expr1);
static ExprList join_exprs2(Location* loc, ExprList* expr1, Expr* expr2);
static ExprList join_expr_lists(ExprList* expr1, ExprList* expr2);

static Result parse_const(Type type,
                          LiteralType literal_type,
                          const char* s,
                          const char* end,
                          Const* out);
static void dup_text_list(TextList* text_list,
                          char** out_data,
                          size_t* out_size);

static void reverse_bindings(TypeVector*, BindingHash*);

static bool is_empty_signature(const FuncSignature* sig);

static void check_import_ordering(Location* loc,
                                  WastLexer* lexer,
                                  WastParser* parser,
                                  Module* module,
                                  ModuleField* first);
static void append_module_fields(Module*, ModuleField*);

class BinaryErrorHandlerModule : public BinaryErrorHandler {
 public:
  BinaryErrorHandlerModule(Location* loc, WastLexer* lexer, WastParser* parser);
  bool OnError(Offset offset, const std::string& error) override;

 private:
  Location* loc_;
  WastLexer* lexer_;
  WastParser* parser_;
};

#define wabt_wast_parser_lex(...) lexer->GetToken(__VA_ARGS__, parser)
#define wabt_wast_parser_error wast_parser_error

%}

%define api.prefix {wabt_wast_parser_}
%define api.pure true
%define api.value.type {::wabt::Token}
%define api.token.prefix {WABT_TOKEN_TYPE_}
%define parse.error verbose
%parse-param {::wabt::WastLexer* lexer} {::wabt::WastParser* parser}
%locations

%token LPAR "("
%token RPAR ")"
%token NAT INT FLOAT TEXT VAR VALUE_TYPE ANYFUNC MUT
%token NOP DROP BLOCK END IF THEN ELSE LOOP BR BR_IF BR_TABLE
%token TRY CATCH CATCH_ALL THROW RETHROW
%token CALL CALL_INDIRECT RETURN
%token GET_LOCAL SET_LOCAL TEE_LOCAL GET_GLOBAL SET_GLOBAL
%token LOAD STORE OFFSET_EQ_NAT ALIGN_EQ_NAT
%token CONST UNARY BINARY COMPARE CONVERT SELECT
%token UNREACHABLE CURRENT_MEMORY GROW_MEMORY
%token FUNC START TYPE PARAM RESULT LOCAL GLOBAL
<<<<<<< HEAD
%token TABLE ELEM MEMORY DATA OFFSET IMPORT EXPORT
%token MODULE BIN QUOTE
=======
%token MODULE TABLE ELEM MEMORY DATA OFFSET IMPORT EXPORT EXCEPT
>>>>>>> 57b0123d
%token REGISTER INVOKE GET
%token ASSERT_MALFORMED ASSERT_INVALID ASSERT_UNLINKABLE
%token ASSERT_RETURN ASSERT_RETURN_CANONICAL_NAN ASSERT_RETURN_ARITHMETIC_NAN
%token ASSERT_TRAP ASSERT_EXHAUSTION
%token EOF 0 "EOF"

%type<opcode> BINARY COMPARE CONVERT LOAD STORE UNARY
%type<text> ALIGN_EQ_NAT OFFSET_EQ_NAT TEXT VAR
%type<type> SELECT
%type<type> CONST VALUE_TYPE
%type<literal> NAT INT FLOAT

%type<action> action
%type<block> block
%type<command> assertion cmd
%type<commands> cmd_list
%type<const_> const
%type<consts> const_list
%type<exception> exception
%type<export_> export_desc inline_export
%type<expr> plain_instr block_instr
%type<expr_list> catch_instr catch_list catch_instr_list
%type<expr_list> instr instr_list expr expr1 expr_list if_ if_block const_expr offset
%type<func> func_fields_body func_fields_body1 func_result_body func_body func_body1
%type<func> func_fields_import func_fields_import1 func_fields_import_result
%type<func_sig> func_sig func_sig_result func_type
%type<global> global_type
%type<import> import_desc inline_import
%type<limits> limits
%type<memory> memory_sig
%type<module> module module_fields_opt module_fields inline_module
%type<module_field> type_def start data elem import export except
%type<module_fields> func func_fields table table_fields memory memory_fields global global_fields module_field
%type<script_module> script_module
%type<literal> literal
%type<script> script
%type<table> table_sig
%type<text> bind_var bind_var_opt labeling_opt quoted_text
%type<text_list> text_list text_list_opt
%type<types> block_sig value_type_list
%type<u32> align_opt
%type<u64> nat offset_opt
%type<vars> var_list
%type<var> type_use var script_var_opt

/* These non-terminals use the types below that have destructors, but the
 * memory is shared with the lexer, so should not be destroyed. */
%destructor {} ALIGN_EQ_NAT OFFSET_EQ_NAT TEXT VAR NAT INT FLOAT
%destructor { destroy_string_slice(&$$); } <text>
%destructor { destroy_string_slice(&$$.text); } <literal>
%destructor { delete $$; } <action>
%destructor { delete $$; } <block>
%destructor { delete $$; } <command>
%destructor { delete $$; } <commands>
%destructor { delete $$; } <consts>
%destructor { delete $$; } <export_>
%destructor { delete $$; } <expr>
%destructor { destroy_expr_list($$.first); } <expr_list>
%destructor { destroy_module_field_list(&$$); } <module_fields>
%destructor { delete $$; } <func>
%destructor { delete $$; } <func_sig>
%destructor { delete $$; } <global>
%destructor { delete $$; } <import>
%destructor { delete $$; } <memory>
%destructor { delete $$; } <module>
%destructor { delete $$; } <script_module>
%destructor { delete $$; } <script>
%destructor { destroy_text_list(&$$); } <text_list>
%destructor { delete $$; } <types>
%destructor { destroy_var(&$$); } <var>
%destructor { delete $$; } <vars>


%nonassoc LOW
%nonassoc VAR

%start script_start

%%

/* Auxiliaries */

text_list :
    TEXT {
      TextListNode* node = new TextListNode();
      DUPTEXT(node->text, $1);
      node->next = nullptr;
      $$.first = $$.last = node;
    }
  | text_list TEXT {
      $$ = $1;
      TextListNode* node = new TextListNode();
      DUPTEXT(node->text, $2);
      node->next = nullptr;
      $$.last->next = node;
      $$.last = node;
    }
;
text_list_opt :
    /* empty */ { $$.first = $$.last = nullptr; }
  | text_list
;

quoted_text :
    TEXT {
      TextListNode node;
      node.text = $1;
      node.next = nullptr;
      TextList text_list;
      text_list.first = &node;
      text_list.last = &node;
      char* data;
      size_t size;
      dup_text_list(&text_list, &data, &size);
      $$.start = data;
      $$.length = size;
    }
;

/* Types */

value_type_list :
    /* empty */ { $$ = new TypeVector(); }
  | value_type_list VALUE_TYPE {
      $$ = $1;
      $$->push_back($2);
    }
;
elem_type :
    ANYFUNC {}
;
global_type :
    VALUE_TYPE {
      $$ = new Global();
      $$->type = $1;
      $$->mutable_ = false;
    }
  | LPAR MUT VALUE_TYPE RPAR {
      $$ = new Global();
      $$->type = $3;
      $$->mutable_ = true;
    }
;

func_type :
    LPAR FUNC func_sig RPAR { $$ = $3; }
;

func_sig :
    func_sig_result
  | LPAR PARAM value_type_list RPAR func_sig {
      $$ = $5;
      $$->param_types.insert($$->param_types.begin(), $3->begin(), $3->end());
      delete $3;
    }
  | LPAR PARAM bind_var VALUE_TYPE RPAR func_sig {
      $$ = $6;
      $$->param_types.insert($$->param_types.begin(), $4);
      // Ignore bind_var.
      destroy_string_slice(&$3);
    }
;

func_sig_result :
    /* empty */ { $$ = new FuncSignature(); }
  | LPAR RESULT value_type_list RPAR func_sig_result {
      $$ = $5;
      $$->result_types.insert($$->result_types.begin(), $3->begin(), $3->end());
      delete $3;
    }
;

table_sig :
    limits elem_type {
      $$ = new Table();
      $$->elem_limits = $1;
    }
;
memory_sig :
    limits {
      $$ = new Memory();
      $$->page_limits = $1;
    }
;
limits :
    nat {
      $$.has_max = false;
      $$.initial = $1;
      $$.max = 0;
    }
  | nat nat {
      $$.has_max = true;
      $$.initial = $1;
      $$.max = $2;
    }
;
type_use :
    LPAR TYPE var RPAR { $$ = $3; }
;

/* Expressions */

nat :
    NAT {
      if (WABT_FAILED(parse_uint64($1.text.start,
                                        $1.text.start + $1.text.length, &$$))) {
        wast_parser_error(&@1, lexer, parser,
                          "invalid int " PRIstringslice "\"",
                          WABT_PRINTF_STRING_SLICE_ARG($1.text));
      }
    }
;

literal :
    NAT {
      $$.type = $1.type;
      DUPTEXT($$.text, $1.text);
    }
  | INT {
      $$.type = $1.type;
      DUPTEXT($$.text, $1.text);
    }
  | FLOAT {
      $$.type = $1.type;
      DUPTEXT($$.text, $1.text);
    }
;

var :
    nat {
      $$.loc = @1;
      $$.type = VarType::Index;
      $$.index = $1;
    }
  | VAR {
      $$.loc = @1;
      $$.type = VarType::Name;
      DUPTEXT($$.name, $1);
    }
;
var_list :
    /* empty */ { $$ = new VarVector(); }
  | var_list var {
      $$ = $1;
      $$->push_back($2);
    }
;
bind_var_opt :
    /* empty */ { WABT_ZERO_MEMORY($$); }
  | bind_var
;
bind_var :
    VAR { DUPTEXT($$, $1); }
;

labeling_opt :
    /* empty */ %prec LOW { WABT_ZERO_MEMORY($$); }
  | bind_var
;

offset_opt :
    /* empty */ { $$ = 0; }
  | OFFSET_EQ_NAT {
      uint64_t offset64;
      if (WABT_FAILED(parse_int64($1.start, $1.start + $1.length, &offset64,
                                  ParseIntType::SignedAndUnsigned))) {
        wast_parser_error(&@1, lexer, parser,
                          "invalid offset \"" PRIstringslice "\"",
                          WABT_PRINTF_STRING_SLICE_ARG($1));
      }
      if (offset64 > UINT32_MAX) {
        wast_parser_error(&@1, lexer, parser,
                          "offset must be less than or equal to 0xffffffff");
      }
      $$ = static_cast<uint32_t>(offset64);
    }
;
align_opt :
    /* empty */ { $$ = USE_NATURAL_ALIGNMENT; }
  | ALIGN_EQ_NAT {
      if (WABT_FAILED(parse_int32($1.start, $1.start + $1.length, &$$,
                                  ParseIntType::UnsignedOnly))) {
        wast_parser_error(&@1, lexer, parser,
                          "invalid alignment \"" PRIstringslice "\"",
                          WABT_PRINTF_STRING_SLICE_ARG($1));
      }

      if ($$ != WABT_USE_NATURAL_ALIGNMENT && !is_power_of_two($$)) {
        wast_parser_error(&@1, lexer, parser, "alignment must be power-of-two");
      }
    }
;

instr :
    plain_instr { $$ = join_exprs1(&@1, $1); }
  | block_instr { $$ = join_exprs1(&@1, $1); }
  | expr
;

plain_instr :
    UNREACHABLE {
      $$ = Expr::CreateUnreachable();
    }
  | NOP {
      $$ = Expr::CreateNop();
    }
  | DROP {
      $$ = Expr::CreateDrop();
    }
  | SELECT {
      $$ = Expr::CreateSelect();
    }
  | BR var {
      $$ = Expr::CreateBr($2);
    }
  | BR_IF var {
      $$ = Expr::CreateBrIf($2);
    }
  | BR_TABLE var_list var {
      $$ = Expr::CreateBrTable($2, $3);
    }
  | RETURN {
      $$ = Expr::CreateReturn();
    }
  | CALL var {
      $$ = Expr::CreateCall($2);
    }
  | CALL_INDIRECT var {
      $$ = Expr::CreateCallIndirect($2);
    }
  | GET_LOCAL var {
      $$ = Expr::CreateGetLocal($2);
    }
  | SET_LOCAL var {
      $$ = Expr::CreateSetLocal($2);
    }
  | TEE_LOCAL var {
      $$ = Expr::CreateTeeLocal($2);
    }
  | GET_GLOBAL var {
      $$ = Expr::CreateGetGlobal($2);
    }
  | SET_GLOBAL var {
      $$ = Expr::CreateSetGlobal($2);
    }
  | LOAD offset_opt align_opt {
      $$ = Expr::CreateLoad($1, $3, $2);
    }
  | STORE offset_opt align_opt {
      $$ = Expr::CreateStore($1, $3, $2);
    }
  | CONST literal {
      Const const_;
      WABT_ZERO_MEMORY(const_);
      const_.loc = @1;
      if (WABT_FAILED(parse_const($1, $2.type, $2.text.start,
                                  $2.text.start + $2.text.length, &const_))) {
        wast_parser_error(&@2, lexer, parser,
                          "invalid literal \"" PRIstringslice "\"",
                          WABT_PRINTF_STRING_SLICE_ARG($2.text));
      }
      delete [] $2.text.start;
      $$ = Expr::CreateConst(const_);
    }
  | UNARY {
      $$ = Expr::CreateUnary($1);
    }
  | BINARY {
      $$ = Expr::CreateBinary($1);
    }
  | COMPARE {
      $$ = Expr::CreateCompare($1);
    }
  | CONVERT {
      $$ = Expr::CreateConvert($1);
    }
  | CURRENT_MEMORY {
      $$ = Expr::CreateCurrentMemory();
    }
  | GROW_MEMORY {
      $$ = Expr::CreateGrowMemory();
    }
  | throw_check var {
      $$ = Expr::CreateThrow($2);
    }
  | rethrow_check var {
      $$ = Expr::CreateRethrow($2);
    }
;

block_instr :
    BLOCK labeling_opt block END labeling_opt {
      $$ = Expr::CreateBlock($3);
      $$->block->label = $2;
      CHECK_END_LABEL(@5, $$->block->label, $5);
    }
  | LOOP labeling_opt block END labeling_opt {
      $$ = Expr::CreateLoop($3);
      $$->loop->label = $2;
      CHECK_END_LABEL(@5, $$->loop->label, $5);
    }
  | IF labeling_opt block END labeling_opt {
      $$ = Expr::CreateIf($3, nullptr);
      $$->if_.true_->label = $2;
      CHECK_END_LABEL(@5, $$->if_.true_->label, $5);
    }
  | IF labeling_opt block ELSE labeling_opt instr_list END labeling_opt {
      $$ = Expr::CreateIf($3, $6.first);
      $$->if_.true_->label = $2;
      CHECK_END_LABEL(@5, $$->if_.true_->label, $5);
      CHECK_END_LABEL(@8, $$->if_.true_->label, $8);
    }
  | try_check labeling_opt block catch_instr_list END labeling_opt {
      $3->label = $2;
      $$ = Expr::CreateTry($3, $4.first);
      CHECK_END_LABEL(@6, $3->label, $6);
    }
;

block_sig :
    LPAR RESULT value_type_list RPAR { $$ = $3; }
;
block :
    block_sig block {
      $$ = $2;
      $$->sig.insert($$->sig.end(), $1->begin(), $1->end());
      delete $1;
    }
  | instr_list {
      $$ = new Block();
      $$->first = $1.first;
    }
;

catch_instr :
    CATCH var instr_list {
      Expr* expr = Expr::CreateCatch($2, $3.first);
      $$ = join_exprs1(&@1, expr);
    }
  | CATCH_ALL var instr_list {
      Expr* expr = Expr::CreateCatchAll($2, $3.first);
      $$ = join_exprs1(&@1, expr);
    }
  ;

catch_instr_list :
    catch_instr
  | catch_instr catch_instr_list {
      $$ = join_expr_lists(&$1, &$2);
    }
  ;

expr :
    LPAR expr1 RPAR { $$ = $2; }
;

expr1 :
    plain_instr expr_list {
      $$ = join_exprs2(&@1, &$2, $1);
    }
  | BLOCK labeling_opt block {
      Expr* expr = Expr::CreateBlock($3);
      expr->block->label = $2;
      $$ = join_exprs1(&@1, expr);
    }
  | LOOP labeling_opt block {
      Expr* expr = Expr::CreateLoop($3);
      expr->loop->label = $2;
      $$ = join_exprs1(&@1, expr);
    }
  | IF labeling_opt if_block {
      $$ = $3;
      Expr* if_ = $3.last;
      assert(if_->type == ExprType::If);
      if_->if_.true_->label = $2;
    }
  | try_check LPAR BLOCK labeling_opt block RPAR catch_list {
      $5->label = $4;
      Expr* try_ = Expr::CreateTry($5, $7.first);
      $$ = join_exprs1(&@1, try_);
    }
  ;

catch_list :
    LPAR catch_instr RPAR {
      $$ = $2;
    }
  | LPAR catch_instr RPAR catch_list {
      $$ = join_expr_lists(&$2, &$4);
    }
  ;
    
if_block :
    block_sig if_block {
      Expr* if_ = $2.last;
      assert(if_->type == ExprType::If);
      $$ = $2;
      Block* true_ = if_->if_.true_;
      true_->sig.insert(true_->sig.end(), $1->begin(), $1->end());
      delete $1;
    }
  | if_
;
if_ :
    LPAR THEN instr_list RPAR LPAR ELSE instr_list RPAR {
      Expr* expr = Expr::CreateIf(new Block($3.first), $7.first);
      $$ = join_exprs1(&@1, expr);
    }
  | LPAR THEN instr_list RPAR {
      Expr* expr = Expr::CreateIf(new Block($3.first), nullptr);
      $$ = join_exprs1(&@1, expr);
    }
  | expr LPAR THEN instr_list RPAR LPAR ELSE instr_list RPAR {
      Expr* expr = Expr::CreateIf(new Block($4.first), $8.first);
      $$ = join_exprs2(&@1, &$1, expr);
    }
  | expr LPAR THEN instr_list RPAR {
      Expr* expr = Expr::CreateIf(new Block($4.first), nullptr);
      $$ = join_exprs2(&@1, &$1, expr);
    }
  | expr expr expr {
      Expr* expr = Expr::CreateIf(new Block($2.first), $3.first);
      $$ = join_exprs2(&@1, &$1, expr);
    }
  | expr expr {
      Expr* expr = Expr::CreateIf(new Block($2.first), nullptr);
      $$ = join_exprs2(&@1, &$1, expr);
    }
;

rethrow_check :
    RETHROW {
     CHECK_ALLOW_EXCEPTIONS(&@1, "rethrow");
    }
  ;
throw_check :
    THROW {
      CHECK_ALLOW_EXCEPTIONS(&@1, "throw");
    }
  ;

try_check :
    TRY {
      CHECK_ALLOW_EXCEPTIONS(&@1, "try");      
    }
  ;

instr_list :
    /* empty */ { WABT_ZERO_MEMORY($$); }
  | instr instr_list {
      $$.first = $1.first;
      $1.last->next = $2.first;
      $$.last = $2.last ? $2.last : $1.last;
      $$.size = $1.size + $2.size;
    }
;
expr_list :
    /* empty */ { WABT_ZERO_MEMORY($$); }
  | expr expr_list {
      $$.first = $1.first;
      $1.last->next = $2.first;
      $$.last = $2.last ? $2.last : $1.last;
      $$.size = $1.size + $2.size;
    }

const_expr :
    instr_list
;

/* Exceptions */
except :
    exception {
      $$ = new ModuleField(ModuleFieldType::Except);
      $$->loc = @1;
      $$->except = $1;
    }
  ;
exception :
    LPAR EXCEPT bind_var_opt value_type_list RPAR {
      $$ = new Exception();
      $$->name = $3;
      $$->sig = std::move(*$4);
      delete $4;
    }
  ;
    
/* Functions */
func :
    LPAR FUNC bind_var_opt func_fields RPAR {
      $$ = $4;
      ModuleField* main = $$.first;
      main->loc = @2;
      if (main->type == ModuleFieldType::Func) {
        main->func->name = $3;
      } else {
        assert(main->type == ModuleFieldType::Import);
        main->import->func->name = $3;
      }
    }
;

func_fields :
    type_use func_fields_body {
      ModuleField* field = new ModuleField(ModuleFieldType::Func);
      field->func = $2;
      field->func->decl.has_func_type = true;
      field->func->decl.type_var = $1;
      $$.first = $$.last = field;
    }
  | func_fields_body {
      ModuleField* field = new ModuleField(ModuleFieldType::Func);
      field->func = $1;
      $$.first = $$.last = field;
    }
  | inline_import type_use func_fields_import {
      ModuleField* field = new ModuleField(ModuleFieldType::Import);
      field->loc = @1;
      field->import = $1;
      field->import->kind = ExternalKind::Func;
      field->import->func = $3;
      field->import->func->decl.has_func_type = true;
      field->import->func->decl.type_var = $2;
      $$.first = $$.last = field;
    }
  | inline_import func_fields_import {
      ModuleField* field = new ModuleField(ModuleFieldType::Import);
      field->loc = @1;
      field->import = $1;
      field->import->kind = ExternalKind::Func;
      field->import->func = $2;
      $$.first = $$.last = field;
    }
  | inline_export func_fields {
      ModuleField* field = new ModuleField(ModuleFieldType::Export);
      field->loc = @1;
      field->export_ = $1;
      field->export_->kind = ExternalKind::Func;
      $$.first = $2.first;
      $$.last = $2.last->next = field;
    }
;

func_fields_import :
    func_fields_import1 {
      $$ = $1;
      reverse_bindings(&$$->decl.sig.param_types, &$$->param_bindings);
    }
;

func_fields_import1 :
    func_fields_import_result
  | LPAR PARAM value_type_list RPAR func_fields_import1 {
      $$ = $5;
      $$->decl.sig.param_types.insert($$->decl.sig.param_types.begin(),
                                      $3->begin(), $3->end());
      delete $3;
    }
  | LPAR PARAM bind_var VALUE_TYPE RPAR func_fields_import1 {
      $$ = $6;
      $$->param_bindings.emplace(string_slice_to_string($3),
                                 Binding(@3, $$->decl.sig.param_types.size()));
      destroy_string_slice(&$3);
      $$->decl.sig.param_types.insert($$->decl.sig.param_types.begin(), $4);
    }
;

func_fields_import_result :
    /* empty */ { $$ = new Func(); }
  | LPAR RESULT value_type_list RPAR func_fields_import_result {
      $$ = $5;
      $$->decl.sig.result_types.insert($$->decl.sig.result_types.begin(),
                                       $3->begin(), $3->end());
      delete $3;
    }
;

func_fields_body :
    func_fields_body1 {
      $$ = $1;
      reverse_bindings(&$$->decl.sig.param_types, &$$->param_bindings);
    }
;

func_fields_body1 :
    func_result_body
  | LPAR PARAM value_type_list RPAR func_fields_body1 {
      $$ = $5;
      $$->decl.sig.param_types.insert($$->decl.sig.param_types.begin(),
                                      $3->begin(), $3->end());
      delete $3;
    }
  | LPAR PARAM bind_var VALUE_TYPE RPAR func_fields_body1 {
      $$ = $6;
      $$->param_bindings.emplace(string_slice_to_string($3),
                                 Binding(@3, $$->decl.sig.param_types.size()));
      destroy_string_slice(&$3);
      $$->decl.sig.param_types.insert($$->decl.sig.param_types.begin(), $4);
    }
;

func_result_body :
    func_body
  | LPAR RESULT value_type_list RPAR func_result_body {
      $$ = $5;
      $$->decl.sig.result_types.insert($$->decl.sig.result_types.begin(),
                                       $3->begin(), $3->end());
      delete $3;
    }
;

func_body :
    func_body1 {
      $$ = $1;
      reverse_bindings(&$$->local_types, &$$->local_bindings);
    }
;

func_body1 :
    instr_list {
      $$ = new Func();
      $$->first_expr = $1.first;
    }
  | LPAR LOCAL value_type_list RPAR func_body1 {
      $$ = $5;
      $$->local_types.insert($$->local_types.begin(), $3->begin(), $3->end());
      delete $3;
    }
  | LPAR LOCAL bind_var VALUE_TYPE RPAR func_body1 {
      $$ = $6;
      $$->local_bindings.emplace(string_slice_to_string($3),
                                 Binding(@3, $$->local_types.size()));
      destroy_string_slice(&$3);
      $$->local_types.insert($$->local_types.begin(), $4);
    }
;

/* Tables & Memories */

offset :
    LPAR OFFSET const_expr RPAR {
      $$ = $3;
    }
  | expr
;

elem :
    LPAR ELEM var offset var_list RPAR {
      $$ = new ModuleField(ModuleFieldType::ElemSegment);
      $$->loc = @2;
      $$->elem_segment = new ElemSegment();
      $$->elem_segment->table_var = $3;
      $$->elem_segment->offset = $4.first;
      $$->elem_segment->vars = std::move(*$5);
      delete $5;
    }
  | LPAR ELEM offset var_list RPAR {
      $$ = new ModuleField(ModuleFieldType::ElemSegment);
      $$->loc = @2;
      $$->elem_segment = new ElemSegment();
      $$->elem_segment->table_var.loc = @2;
      $$->elem_segment->table_var.type = VarType::Index;
      $$->elem_segment->table_var.index = 0;
      $$->elem_segment->offset = $3.first;
      $$->elem_segment->vars = std::move(*$4);
      delete $4;
    }
;

table :
    LPAR TABLE bind_var_opt table_fields RPAR {
      $$ = $4;
      ModuleField* main = $$.first;
      main->loc = @2;
      if (main->type == ModuleFieldType::Table) {
        main->table->name = $3;
      } else {
        assert(main->type == ModuleFieldType::Import);
        main->import->table->name = $3;
      }
    }
;

table_fields :
    table_sig {
      ModuleField* field = new ModuleField(ModuleFieldType::Table);
      field->loc = @1;
      field->table = $1;
      $$.first = $$.last = field;
    }
  | inline_import table_sig {
      ModuleField* field = new ModuleField(ModuleFieldType::Import);
      field->loc = @1;
      field->import = $1;
      field->import->kind = ExternalKind::Table;
      field->import->table = $2;
      $$.first = $$.last = field;
    }
  | inline_export table_fields {
      ModuleField* field = new ModuleField(ModuleFieldType::Export);
      field->loc = @1;
      field->export_ = $1;
      field->export_->kind = ExternalKind::Table;
      $$.first = $2.first;
      $$.last = $2.last->next = field;
    }
  | elem_type LPAR ELEM var_list RPAR {
      ModuleField* table_field = new ModuleField(ModuleFieldType::Table);
      Table* table = table_field->table = new Table();
      table->elem_limits.initial = $4->size();
      table->elem_limits.max = $4->size();
      table->elem_limits.has_max = true;
      ModuleField* elem_field = new ModuleField(ModuleFieldType::ElemSegment);
      elem_field->loc = @3;
      ElemSegment* elem_segment = elem_field->elem_segment = new ElemSegment();
      elem_segment->offset = Expr::CreateConst(Const(Const::I32(), 0));
      elem_segment->offset->loc = @3;
      elem_segment->vars = std::move(*$4);
      delete $4;
      $$.first = table_field;
      $$.last = table_field->next = elem_field;
    }
;

data :
    LPAR DATA var offset text_list_opt RPAR {
      $$ = new ModuleField(ModuleFieldType::DataSegment);
      $$->loc = @2;
      $$->data_segment = new DataSegment();
      $$->data_segment->memory_var = $3;
      $$->data_segment->offset = $4.first;
      dup_text_list(&$5, &$$->data_segment->data, &$$->data_segment->size);
      destroy_text_list(&$5);
    }
  | LPAR DATA offset text_list_opt RPAR {
      $$ = new ModuleField(ModuleFieldType::DataSegment);
      $$->loc = @2;
      $$->data_segment = new DataSegment();
      $$->data_segment->memory_var.loc = @2;
      $$->data_segment->memory_var.type = VarType::Index;
      $$->data_segment->memory_var.index = 0;
      $$->data_segment->offset = $3.first;
      dup_text_list(&$4, &$$->data_segment->data, &$$->data_segment->size);
      destroy_text_list(&$4);
    }
;

memory :
    LPAR MEMORY bind_var_opt memory_fields RPAR {
      $$ = $4;
      ModuleField* main = $$.first;
      main->loc = @2;
      if (main->type == ModuleFieldType::Memory) {
        main->memory->name = $3;
      } else {
        assert(main->type == ModuleFieldType::Import);
        main->import->memory->name = $3;
      }
    }
;

memory_fields :
    memory_sig {
      ModuleField* field = new ModuleField(ModuleFieldType::Memory);
      field->memory = $1;
      $$.first = $$.last = field;
    }
  | inline_import memory_sig {
      ModuleField* field = new ModuleField(ModuleFieldType::Import);
      field->loc = @1;
      field->import = $1;
      field->import->kind = ExternalKind::Memory;
      field->import->memory = $2;
      $$.first = $$.last = field;
    }
  | inline_export memory_fields {
      ModuleField* field = new ModuleField(ModuleFieldType::Export);
      field->loc = @1;
      field->export_ = $1;
      field->export_->kind = ExternalKind::Memory;
      $$.first = $2.first;
      $$.last = $2.last->next = field;
    }
  | LPAR DATA text_list_opt RPAR {
      ModuleField* data_field = new ModuleField(ModuleFieldType::DataSegment);
      data_field->loc = @2;
      DataSegment* data_segment = data_field->data_segment = new DataSegment();
      data_segment->offset = Expr::CreateConst(Const(Const::I32(), 0));
      data_segment->offset->loc = @2;
      dup_text_list(&$3, &data_segment->data, &data_segment->size);
      destroy_text_list(&$3);
      uint32_t byte_size = WABT_ALIGN_UP_TO_PAGE(data_segment->size);
      uint32_t page_size = WABT_BYTES_TO_PAGES(byte_size);

      ModuleField* memory_field = new ModuleField(ModuleFieldType::Memory);
      memory_field->loc = @2;
      Memory* memory = memory_field->memory = new Memory();
      memory->page_limits.initial = page_size;
      memory->page_limits.max = page_size;
      memory->page_limits.has_max = true;
      $$.first = memory_field;
      $$.last = memory_field->next = data_field;
    }
;

global :
    LPAR GLOBAL bind_var_opt global_fields RPAR {
      $$ = $4;
      ModuleField* main = $$.first;
      main->loc = @2;
      if (main->type == ModuleFieldType::Global) {
        main->global->name = $3;
      } else {
        assert(main->type == ModuleFieldType::Import);
        main->import->global->name = $3;
      }
    }
;

global_fields :
    global_type const_expr {
      ModuleField* field = new ModuleField(ModuleFieldType::Global);
      field->global = $1;
      field->global->init_expr = $2.first;
      $$.first = $$.last = field;
    }
  | inline_import global_type {
      ModuleField* field = new ModuleField(ModuleFieldType::Import);
      field->loc = @1;
      field->import = $1;
      field->import->kind = ExternalKind::Global;
      field->import->global = $2;
      $$.first = $$.last = field;
    }
  | inline_export global_fields {
      ModuleField* field = new ModuleField(ModuleFieldType::Export);
      field->loc = @1;
      field->export_ = $1;
      field->export_->kind = ExternalKind::Global;
      $$.first = $2.first;
      $$.last = $2.last->next = field;
    }
;

/* Imports & Exports */

import_desc :
    LPAR FUNC bind_var_opt type_use RPAR {
      $$ = new Import();
      $$->kind = ExternalKind::Func;
      $$->func = new Func();
      $$->func->name = $3;
      $$->func->decl.has_func_type = true;
      $$->func->decl.type_var = $4;
    }
  | LPAR FUNC bind_var_opt func_sig RPAR {
      $$ = new Import();
      $$->kind = ExternalKind::Func;
      $$->func = new Func();
      $$->func->name = $3;
      $$->func->decl.sig = std::move(*$4);
      delete $4;
    }
  | LPAR TABLE bind_var_opt table_sig RPAR {
      $$ = new Import();
      $$->kind = ExternalKind::Table;
      $$->table = $4;
      $$->table->name = $3;
    }
  | LPAR MEMORY bind_var_opt memory_sig RPAR {
      $$ = new Import();
      $$->kind = ExternalKind::Memory;
      $$->memory = $4;
      $$->memory->name = $3;
    }
  | LPAR GLOBAL bind_var_opt global_type RPAR {
      $$ = new Import();
      $$->kind = ExternalKind::Global;
      $$->global = $4;
      $$->global->name = $3;
    }
;

import :
    LPAR IMPORT quoted_text quoted_text import_desc RPAR {
      $$ = new ModuleField(ModuleFieldType::Import);
      $$->loc = @2;
      $$->import = $5;
      $$->import->module_name = $3;
      $$->import->field_name = $4;
    }
;

inline_import :
    LPAR IMPORT quoted_text quoted_text RPAR {
      $$ = new Import();
      $$->module_name = $3;
      $$->field_name = $4;
    }
;

export_desc :
    LPAR FUNC var RPAR {
      $$ = new Export();
      $$->kind = ExternalKind::Func;
      $$->var = $3;
    }
  | LPAR TABLE var RPAR {
      $$ = new Export();
      $$->kind = ExternalKind::Table;
      $$->var = $3;
    }
  | LPAR MEMORY var RPAR {
      $$ = new Export();
      $$->kind = ExternalKind::Memory;
      $$->var = $3;
    }
  | LPAR GLOBAL var RPAR {
      $$ = new Export();
      $$->kind = ExternalKind::Global;
      $$->var = $3;
    }
;
export :
    LPAR EXPORT quoted_text export_desc RPAR {
      $$ = new ModuleField(ModuleFieldType::Export);
      $$->loc = @2;
      $$->export_ = $4;
      $$->export_->name = $3;
    }
;

inline_export :
    LPAR EXPORT quoted_text RPAR {
      $$ = new Export();
      $$->name = $3;
    }
;


/* Modules */

type_def :
    LPAR TYPE func_type RPAR {
      $$ = new ModuleField(ModuleFieldType::FuncType);
      $$->loc = @2;
      $$->func_type = new FuncType();
      $$->func_type->sig = std::move(*$3);
      delete $3;
    }
  | LPAR TYPE bind_var func_type RPAR {
      $$ = new ModuleField(ModuleFieldType::FuncType);
      $$->loc = @2;
      $$->func_type = new FuncType();
      $$->func_type->name = $3;
      $$->func_type->sig = std::move(*$4);
      delete $4;
    }
;

start :
    LPAR START var RPAR {
      $$ = new ModuleField(ModuleFieldType::Start);
      $$->loc = @2;
      $$->start = $3;
    }
;

module_field :
    type_def { $$.first = $$.last = $1; }
  | global
  | table
  | memory
  | func
  | elem { $$.first = $$.last = $1; }
  | data { $$.first = $$.last = $1; }
  | start { $$.first = $$.last = $1; }
  | import { $$.first = $$.last = $1; }
  | export { $$.first = $$.last = $1; }
  | except { $$.first = $$.last = $1; }
;

module_fields_opt :
    /* empty */ { $$ = new Module(); }
  | module_fields
;

module_fields :
    module_field {
      $$ = new Module();
      check_import_ordering(&@1, lexer, parser, $$, $1.first);
      append_module_fields($$, $1.first);
    }
  | module_fields module_field {
      $$ = $1;
      check_import_ordering(&@2, lexer, parser, $$, $2.first);
      append_module_fields($$, $2.first);
    }
;

module :
    script_module {
      if ($1->type == ScriptModule::Type::Text) {
        $$ = $1->text;
        $1->text = nullptr;
      } else {
        assert($1->type == ScriptModule::Type::Binary);
        $$ = new Module();
        ReadBinaryOptions options = WABT_READ_BINARY_OPTIONS_DEFAULT;
        BinaryErrorHandlerModule error_handler(&$1->binary.loc, lexer, parser);
        read_binary_ir($1->binary.data, $1->binary.size, &options,
                       &error_handler, $$);
        $$->name = $1->binary.name;
        $$->loc = $1->binary.loc;
        WABT_ZERO_MEMORY($1->binary.name);
      }
      delete $1;
    }
;

inline_module :
    module_fields
;


/* Scripts */

script_var_opt :
    /* empty */ {
      WABT_ZERO_MEMORY($$);
      $$.type = VarType::Index;
      $$.index = kInvalidIndex;
    }
  | VAR {
      WABT_ZERO_MEMORY($$);
      $$.type = VarType::Name;
      DUPTEXT($$.name, $1);
    }
;

script_module :
    LPAR MODULE bind_var_opt module_fields_opt RPAR {
      $$ = new ScriptModule();
      $$->type = ScriptModule::Type::Text;
      $$->text = $4;
      $$->text->name = $3;
      $$->text->loc = @2;

      // Resolve func type variables where the signature was not specified
      // explicitly.
      for (Func* func: $4->funcs) {
        if (decl_has_func_type(&func->decl) &&
            is_empty_signature(&func->decl.sig)) {
          FuncType* func_type =
              get_func_type_by_var($4, &func->decl.type_var);
          if (func_type) {
            func->decl.sig = func_type->sig;
          }
        }
      }
    }
  | LPAR MODULE bind_var_opt BIN text_list RPAR {
      $$ = new ScriptModule();
      $$->type = ScriptModule::Type::Binary;
      $$->binary.name = $3;
      $$->binary.loc = @2;
      dup_text_list(&$5, &$$->binary.data, &$$->binary.size);
      destroy_text_list(&$5);
    }
  | LPAR MODULE bind_var_opt QUOTE text_list RPAR {
      $$ = new ScriptModule();
      $$->type = ScriptModule::Type::Quoted;
      $$->quoted.name = $3;
      $$->quoted.loc = @2;
      dup_text_list(&$5, &$$->quoted.data, &$$->quoted.size);
      destroy_text_list(&$5);
    }
;

action :
    LPAR INVOKE script_var_opt quoted_text const_list RPAR {
      $$ = new Action();
      $$->loc = @2;
      $$->module_var = $3;
      $$->type = ActionType::Invoke;
      $$->name = $4;
      $$->invoke = new ActionInvoke();
      $$->invoke->args = std::move(*$5);
      delete $5;
    }
  | LPAR GET script_var_opt quoted_text RPAR {
      $$ = new Action();
      $$->loc = @2;
      $$->module_var = $3;
      $$->type = ActionType::Get;
      $$->name = $4;
    }
;

assertion :
    LPAR ASSERT_MALFORMED script_module quoted_text RPAR {
      $$ = new Command();
      $$->type = CommandType::AssertMalformed;
      $$->assert_malformed.module = $3;
      $$->assert_malformed.text = $4;
    }
  | LPAR ASSERT_INVALID script_module quoted_text RPAR {
      $$ = new Command();
      $$->type = CommandType::AssertInvalid;
      $$->assert_invalid.module = $3;
      $$->assert_invalid.text = $4;
    }
  | LPAR ASSERT_UNLINKABLE script_module quoted_text RPAR {
      $$ = new Command();
      $$->type = CommandType::AssertUnlinkable;
      $$->assert_unlinkable.module = $3;
      $$->assert_unlinkable.text = $4;
    }
  | LPAR ASSERT_TRAP script_module quoted_text RPAR {
      $$ = new Command();
      $$->type = CommandType::AssertUninstantiable;
      $$->assert_uninstantiable.module = $3;
      $$->assert_uninstantiable.text = $4;
    }
  | LPAR ASSERT_RETURN action const_list RPAR {
      $$ = new Command();
      $$->type = CommandType::AssertReturn;
      $$->assert_return.action = $3;
      $$->assert_return.expected = $4;
    }
  | LPAR ASSERT_RETURN_CANONICAL_NAN action RPAR {
      $$ = new Command();
      $$->type = CommandType::AssertReturnCanonicalNan;
      $$->assert_return_canonical_nan.action = $3;
    }
  | LPAR ASSERT_RETURN_ARITHMETIC_NAN action RPAR {
      $$ = new Command();
      $$->type = CommandType::AssertReturnArithmeticNan;
      $$->assert_return_arithmetic_nan.action = $3;
    }
  | LPAR ASSERT_TRAP action quoted_text RPAR {
      $$ = new Command();
      $$->type = CommandType::AssertTrap;
      $$->assert_trap.action = $3;
      $$->assert_trap.text = $4;
    }
  | LPAR ASSERT_EXHAUSTION action quoted_text RPAR {
      $$ = new Command();
      $$->type = CommandType::AssertExhaustion;
      $$->assert_trap.action = $3;
      $$->assert_trap.text = $4;
    }
;

cmd :
    action {
      $$ = new Command();
      $$->type = CommandType::Action;
      $$->action = $1;
    }
  | assertion
  | module {
      $$ = new Command();
      $$->type = CommandType::Module;
      $$->module = $1;
    }
  | LPAR REGISTER quoted_text script_var_opt RPAR {
      $$ = new Command();
      $$->type = CommandType::Register;
      $$->register_.module_name = $3;
      $$->register_.var = $4;
      $$->register_.var.loc = @4;
    }
;
cmd_list :
    cmd {
      $$ = new CommandPtrVector();
      $$->emplace_back($1);
    }
  | cmd_list cmd {
      $$ = $1;
      $$->emplace_back($2);
    }
;

const :
    LPAR CONST literal RPAR {
      $$.loc = @2;
      if (WABT_FAILED(parse_const($2, $3.type, $3.text.start,
                                  $3.text.start + $3.text.length, &$$))) {
        wast_parser_error(&@3, lexer, parser,
                          "invalid literal \"" PRIstringslice "\"",
                          WABT_PRINTF_STRING_SLICE_ARG($3.text));
      }
      delete [] $3.text.start;
    }
;
const_list :
    /* empty */ { $$ = new ConstVector(); }
  | const_list const {
      $$ = $1;
      $$->push_back($2);
    }
;

script :
    /* empty */ {
      $$ = new Script();
    }
  | cmd_list {
      $$ = new Script();
      $$->commands = std::move(*$1);
      delete $1;

      int last_module_index = -1;
      for (size_t i = 0; i < $$->commands.size(); ++i) {
        Command& command = *$$->commands[i].get();
        Var* module_var = nullptr;
        switch (command.type) {
          case CommandType::Module: {
            last_module_index = i;

            /* Wire up module name bindings. */
            Module* module = command.module;
            if (module->name.length == 0)
              continue;

            $$->module_bindings.emplace(string_slice_to_string(module->name),
                                        Binding(module->loc, i));
            break;
          }

          case CommandType::AssertReturn:
            module_var = &command.assert_return.action->module_var;
            goto has_module_var;
          case CommandType::AssertReturnCanonicalNan:
            module_var =
                &command.assert_return_canonical_nan.action->module_var;
            goto has_module_var;
          case CommandType::AssertReturnArithmeticNan:
            module_var =
                &command.assert_return_arithmetic_nan.action->module_var;
            goto has_module_var;
          case CommandType::AssertTrap:
          case CommandType::AssertExhaustion:
            module_var = &command.assert_trap.action->module_var;
            goto has_module_var;
          case CommandType::Action:
            module_var = &command.action->module_var;
            goto has_module_var;
          case CommandType::Register:
            module_var = &command.register_.var;
            goto has_module_var;

          has_module_var: {
            /* Resolve actions with an invalid index to use the preceding
             * module. */
            if (module_var->type == VarType::Index &&
                module_var->index == kInvalidIndex) {
              module_var->index = last_module_index;
            }
            break;
          }

          default:
            break;
        }
      }
    }
  | inline_module {
      $$ = new Script();
      Command* command = new Command();
      command->type = CommandType::Module;
      command->module = $1;
      $$->commands.emplace_back(command);
    }
;

/* bison destroys the start symbol even on a successful parse. We want to keep
 script from being destroyed, so create a dummy start symbol. */
script_start :
    script { parser->script = $1; }
;

%%

void append_expr_list(ExprList* expr_list, ExprList* expr) {
  if (!expr->first)
    return;
  if (expr_list->last)
    expr_list->last->next = expr->first;
  else
    expr_list->first = expr->first;
  expr_list->last = expr->last;
  expr_list->size += expr->size;
}

void append_expr(ExprList* expr_list, Expr* expr) {
  if (expr_list->last)
    expr_list->last->next = expr;
  else
    expr_list->first = expr;
  expr_list->last = expr;
  expr_list->size++;
}

ExprList join_exprs1(Location* loc, Expr* expr1) {
  ExprList result;
  WABT_ZERO_MEMORY(result);
  append_expr(&result, expr1);
  expr1->loc = *loc;
  return result;
}

ExprList join_exprs2(Location* loc, ExprList* expr1, Expr* expr2) {
  ExprList result;
  WABT_ZERO_MEMORY(result);
  append_expr_list(&result, expr1);
  append_expr(&result, expr2);
  expr2->loc = *loc;
  return result;
}

ExprList join_expr_lists(ExprList* expr1, ExprList* expr2) {
  ExprList result;
  WABT_ZERO_MEMORY(result);
  append_expr_list(&result, expr1);
  append_expr_list(&result, expr2);
  return result;
}

Result parse_const(Type type,
                   LiteralType literal_type,
                   const char* s,
                   const char* end,
                   Const* out) {
  out->type = type;
  switch (type) {
    case Type::I32:
      return parse_int32(s, end, &out->u32, ParseIntType::SignedAndUnsigned);
    case Type::I64:
      return parse_int64(s, end, &out->u64, ParseIntType::SignedAndUnsigned);
    case Type::F32:
      return parse_float(literal_type, s, end, &out->f32_bits);
    case Type::F64:
      return parse_double(literal_type, s, end, &out->f64_bits);
    default:
      assert(0);
      break;
  }
  return Result::Error;
}

size_t copy_string_contents(StringSlice* text, char* dest) {
  const char* src = text->start + 1;
  const char* end = text->start + text->length - 1;

  char* dest_start = dest;

  while (src < end) {
    if (*src == '\\') {
      src++;
      switch (*src) {
        case 'n':
          *dest++ = '\n';
          break;
        case 'r':
          *dest++ = '\r';
          break;
        case 't':
          *dest++ = '\t';
          break;
        case '\\':
          *dest++ = '\\';
          break;
        case '\'':
          *dest++ = '\'';
          break;
        case '\"':
          *dest++ = '\"';
          break;
        default: {
          // The string should be validated already, so we know this is a hex
          // sequence.
          uint32_t hi;
          uint32_t lo;
          if (WABT_SUCCEEDED(parse_hexdigit(src[0], &hi)) &&
              WABT_SUCCEEDED(parse_hexdigit(src[1], &lo))) {
            *dest++ = (hi << 4) | lo;
          } else {
            assert(0);
          }
          src++;
          break;
        }
      }
      src++;
    } else {
      *dest++ = *src++;
    }
  }
  /* return the data length */
  return dest - dest_start;
}

void dup_text_list(TextList* text_list, char** out_data, size_t* out_size) {
  /* walk the linked list to see how much total space is needed */
  size_t total_size = 0;
  for (TextListNode* node = text_list->first; node; node = node->next) {
    /* Always allocate enough space for the entire string including the escape
     * characters. It will only get shorter, and this way we only have to
     * iterate through the string once. */
    const char* src = node->text.start + 1;
    const char* end = node->text.start + node->text.length - 1;
    size_t size = (end > src) ? (end - src) : 0;
    total_size += size;
  }
  char* result = new char [total_size];
  char* dest = result;
  for (TextListNode* node = text_list->first; node; node = node->next) {
    size_t actual_size = copy_string_contents(&node->text, dest);
    dest += actual_size;
  }
  *out_data = result;
  *out_size = dest - result;
}

void reverse_bindings(TypeVector* types, BindingHash* bindings) {
  for (auto& pair : *bindings) {
    pair.second.index = types->size() - pair.second.index - 1;
  }
}

bool is_empty_signature(const FuncSignature* sig) {
  return sig->result_types.empty() && sig->param_types.empty();
}

void append_implicit_func_declaration(Location* loc,
                                      Module* module,
                                      FuncDeclaration* decl) {
  if (decl_has_func_type(decl))
    return;

  int sig_index = get_func_type_index_by_decl(module, decl);
  if (sig_index == -1) {
    append_implicit_func_type(loc, module, &decl->sig);
  } else {
    decl->sig = module->func_types[sig_index]->sig;
  }
}

void check_import_ordering(Location* loc, WastLexer* lexer, WastParser* parser,
                           Module* module, ModuleField* first) {
  for (ModuleField* field = first; field; field = field->next) {
    if (field->type == ModuleFieldType::Import) {
      if (module->funcs.size() != module->num_func_imports ||
          module->tables.size() != module->num_table_imports ||
          module->memories.size() != module->num_memory_imports ||
          module->globals.size() != module->num_global_imports) {
        wast_parser_error(
            loc, lexer, parser,
            "imports must occur before all non-import definitions");
      }
    }
  }
}

void append_module_fields(Module* module, ModuleField* first) {
  ModuleField* main_field = first;
  Index main_index = kInvalidIndex;

  for (ModuleField* field = first; field; field = field->next) {
    StringSlice* name = nullptr;
    BindingHash* bindings = nullptr;
    Index index = kInvalidIndex;

    switch (field->type) {
      case ModuleFieldType::Except:
        name = &field->import->except->name;        
        bindings = &module->except_bindings;
        index = module->excepts.size();
        module->excepts.push_back(field->except);
        break;
      case ModuleFieldType::Func:
        append_implicit_func_declaration(&field->loc, module,
                                         &field->func->decl);
        name = &field->func->name;
        bindings = &module->func_bindings;
        index = module->funcs.size();
        module->funcs.push_back(field->func);
        break;

      case ModuleFieldType::Global:
        name = &field->global->name;
        bindings = &module->global_bindings;
        index = module->globals.size();
        module->globals.push_back(field->global);
        break;

      case ModuleFieldType::Import:
        switch (field->import->kind) {
          case ExternalKind::Except:
            name = &field->import->except->name;
            bindings = &module->except_bindings;
            index = module->excepts.size();
            module->excepts.push_back(field->except);
            break;
          case ExternalKind::Func:
            append_implicit_func_declaration(&field->loc, module,
                                             &field->import->func->decl);
            name = &field->import->func->name;
            bindings = &module->func_bindings;
            index = module->funcs.size();
            module->funcs.push_back(field->import->func);
            ++module->num_func_imports;
            break;
          case ExternalKind::Table:
            name = &field->import->table->name;
            bindings = &module->table_bindings;
            index = module->tables.size();
            module->tables.push_back(field->import->table);
            ++module->num_table_imports;
            break;
          case ExternalKind::Memory:
            name = &field->import->memory->name;
            bindings = &module->memory_bindings;
            index = module->memories.size();
            module->memories.push_back(field->import->memory);
            ++module->num_memory_imports;
            break;
          case ExternalKind::Global:
            name = &field->import->global->name;
            bindings = &module->global_bindings;
            index = module->globals.size();
            module->globals.push_back(field->import->global);
            ++module->num_global_imports;
            break;
        }
        module->imports.push_back(field->import);
        break;

      case ModuleFieldType::Export:
        if (field != main_field) {
          // If this is not the main field, it must be an inline export.
          field->export_->var.type = VarType::Index;
          field->export_->var.index = main_index;
        }
        name = &field->export_->name;
        bindings = &module->export_bindings;
        index = module->exports.size();
        module->exports.push_back(field->export_);
        break;

      case ModuleFieldType::FuncType:
        name = &field->func_type->name;
        bindings = &module->func_type_bindings;
        index = module->func_types.size();
        module->func_types.push_back(field->func_type);
        break;

      case ModuleFieldType::Table:
        name = &field->table->name;
        bindings = &module->table_bindings;
        index = module->tables.size();
        module->tables.push_back(field->table);
        break;

      case ModuleFieldType::ElemSegment:
        if (field != main_field) {
          // If this is not the main field, it must be an inline elem segment.
          field->elem_segment->table_var.type = VarType::Index;
          field->elem_segment->table_var.index = main_index;
        }
        module->elem_segments.push_back(field->elem_segment);
        break;

      case ModuleFieldType::Memory:
        name = &field->memory->name;
        bindings = &module->memory_bindings;
        index = module->memories.size();
        module->memories.push_back(field->memory);
        break;

      case ModuleFieldType::DataSegment:
        if (field != main_field) {
          // If this is not the main field, it must be an inline data segment.
          field->data_segment->memory_var.type = VarType::Index;
          field->data_segment->memory_var.index = main_index;
        }
        module->data_segments.push_back(field->data_segment);
        break;

      case ModuleFieldType::Start:
        module->start = &field->start;
        break;
    }

    if (field == main_field)
      main_index = index;

    if (module->last_field)
      module->last_field->next = field;
    else
      module->first_field = field;
    module->last_field = field;

    if (name && bindings) {
      // Exported names are allowed to be empty; other names aren't.
      if (bindings == &module->export_bindings ||
          !string_slice_is_empty(name)) {
        bindings->emplace(string_slice_to_string(*name),
                          Binding(field->loc, index));
      }
    }
  }
}

Result parse_wast(WastLexer* lexer, Script** out_script,
                  SourceErrorHandler* error_handler,
                  WastParseOptions* options) {
  WastParser parser;
  WABT_ZERO_MEMORY(parser);
  static WastParseOptions default_options;
  if (options == nullptr)
    options = &default_options;
  parser.options = options;
  parser.error_handler = error_handler;
  wabt_wast_parser_debug = int(options->debug_parsing);
  int result = wabt_wast_parser_parse(lexer, &parser);
  delete [] parser.yyssa;
  delete [] parser.yyvsa;
  delete [] parser.yylsa;
  if (out_script) {
    *out_script = parser.script;
  } else {
    delete parser.script;
  }
  return result == 0 && parser.errors == 0 ? Result::Ok : Result::Error;
}

BinaryErrorHandlerModule::BinaryErrorHandlerModule(
    Location* loc, WastLexer* lexer, WastParser* parser)
  : loc_(loc), lexer_(lexer), parser_(parser) {}

bool BinaryErrorHandlerModule::OnError(Offset offset,
                                       const std::string& error) {
  if (offset == kInvalidOffset) {
    wast_parser_error(loc_, lexer_, parser_, "error in binary module: %s",
                      error.c_str());
  } else {
    wast_parser_error(loc_, lexer_, parser_,
                      "error in binary module: @0x%08" PRIzx ": %s", offset,
                      error.c_str());
  }
  return true;
}

}  // namespace wabt<|MERGE_RESOLUTION|>--- conflicted
+++ resolved
@@ -173,12 +173,8 @@
 %token CONST UNARY BINARY COMPARE CONVERT SELECT
 %token UNREACHABLE CURRENT_MEMORY GROW_MEMORY
 %token FUNC START TYPE PARAM RESULT LOCAL GLOBAL
-<<<<<<< HEAD
-%token TABLE ELEM MEMORY DATA OFFSET IMPORT EXPORT
+%token TABLE ELEM MEMORY DATA OFFSET IMPORT EXPORT EXPORT EXCEPT
 %token MODULE BIN QUOTE
-=======
-%token MODULE TABLE ELEM MEMORY DATA OFFSET IMPORT EXPORT EXCEPT
->>>>>>> 57b0123d
 %token REGISTER INVOKE GET
 %token ASSERT_MALFORMED ASSERT_INVALID ASSERT_UNLINKABLE
 %token ASSERT_RETURN ASSERT_RETURN_CANONICAL_NAN ASSERT_RETURN_ARITHMETIC_NAN
