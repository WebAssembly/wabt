/*
 * Copyright 2016 WebAssembly Community Group participants
 *
 * Licensed under the Apache License, Version 2.0 (the "License");
 * you may not use this file except in compliance with the License.
 * You may obtain a copy of the License at
 *
 *     http://www.apache.org/licenses/LICENSE-2.0
 *
 * Unless required by applicable law or agreed to in writing, software
 * distributed under the License is distributed on an "AS IS" BASIS,
 * WITHOUT WARRANTIES OR CONDITIONS OF ANY KIND, either express or implied.
 * See the License for the specific language governing permissions and
 * limitations under the License.
 */

%{
#include <algorithm>
#include <cassert>
#include <cstdarg>
#include <cstdio>
#include <cstdlib>
#include <utility>

#include "binary-error-handler.h"
#include "binary-reader.h"
#include "binary-reader-ir.h"
#include "literal.h"
#include "wast-parser.h"
#include "wast-parser-lexer-shared.h"

#define YYDEBUG 1

#define RELOCATE_STACK(type, array, stack_base, old_size, new_size)   \
  do {                                                                \
    type* new_stack = new type[new_size]();                           \
    std::move((stack_base), (stack_base) + (old_size), (new_stack));  \
    if ((stack_base) != (array)) {                                    \
      delete[](stack_base);                                           \
    } else {                                                          \
      for (size_t i = 0; i < (old_size); ++i) {                       \
        (stack_base)[i].~type();                                      \
      }                                                               \
    }                                                                 \
    /* Cache the pointer in the parser struct to be deleted later. */ \
    parser->array = (stack_base) = new_stack;                         \
  } while (0)

#define yyoverflow(message, ss, ss_size, vs, vs_size, ls, ls_size, new_size) \
  do {                                                                       \
    size_t old_size = *(new_size);                                           \
    *(new_size) *= 2;                                                        \
    RELOCATE_STACK(yytype_int16, yyssa, *(ss), old_size, *(new_size));       \
    RELOCATE_STACK(YYSTYPE, yyvsa, *(vs), old_size, *(new_size));            \
    RELOCATE_STACK(YYLTYPE, yylsa, *(ls), old_size, *(new_size));            \
  } while (0)

#define DUPTEXT(dst, src)                                \
  (dst).start = wabt_strndup((src).start, (src).length); \
  (dst).length = (src).length

#define YYLLOC_DEFAULT(Current, Rhs, N)                       \
  do                                                          \
    if (N) {                                                  \
      (Current).filename = YYRHSLOC(Rhs, 1).filename;         \
      (Current).line = YYRHSLOC(Rhs, 1).line;                 \
      (Current).first_column = YYRHSLOC(Rhs, 1).first_column; \
      if (YYRHSLOC(Rhs, N).line == (Current).line)            \
        (Current).last_column = YYRHSLOC(Rhs, N).last_column; \
      else                                                    \
        (Current).last_column = YYRHSLOC(Rhs, 1).last_column; \
    } else {                                                  \
      (Current).filename = nullptr;                           \
      (Current).line = YYRHSLOC(Rhs, 0).line;                 \
      (Current).first_column = (Current).last_column =        \
          YYRHSLOC(Rhs, 0).last_column;                       \
    }                                                         \
  while (0)

#define CHECK_END_LABEL(loc, begin_label, end_label)                       \
  do {                                                                     \
    if (!string_slice_is_empty(&(end_label))) {                            \
      if (string_slice_is_empty(&(begin_label))) {                         \
        wast_parser_error(&loc, lexer, parser,                             \
                          "unexpected label \"" PRIstringslice "\"",       \
                          WABT_PRINTF_STRING_SLICE_ARG(end_label));        \
      } else if (!string_slices_are_equal(&(begin_label), &(end_label))) { \
        wast_parser_error(&loc, lexer, parser,                             \
                          "mismatching label \"" PRIstringslice            \
                          "\" != \"" PRIstringslice "\"",                  \
                          WABT_PRINTF_STRING_SLICE_ARG(begin_label),       \
                          WABT_PRINTF_STRING_SLICE_ARG(end_label));        \
      }                                                                    \
      destroy_string_slice(&(end_label));                                  \
    }                                                                      \
  } while (0)

#define CHECK_ALLOW_EXCEPTIONS(loc, opcode_name)                      \
  do {                                                                \
<<<<<<< HEAD
    if (!CommonClOptions.allow_exceptions) {                          \
=======
    if (!parser->options->allow_exceptions) {                         \
>>>>>>> 4e5f32c1
      wast_parser_error(loc, lexer, parser, "opcode not allowed: %s", \
                        opcode_name);                                 \
    }                                                                 \
 } while (0)

#define YYMALLOC(size) new char [size]
#define YYFREE(p) delete [] (p)

#define USE_NATURAL_ALIGNMENT (~0)

namespace wabt {

static bool is_power_of_two(uint32_t x) {
  return x && ((x & (x - 1)) == 0);
}

static ExprList join_exprs1(Location* loc, Expr* expr1);
static ExprList join_exprs2(Location* loc, ExprList* expr1, Expr* expr2);
static ExprList join_expr_lists(ExprList* expr1, ExprList* expr2);

static Result parse_const(Type type,
                          LiteralType literal_type,
                          const char* s,
                          const char* end,
                          Const* out);
static void dup_text_list(TextList* text_list,
                          char** out_data,
                          size_t* out_size);

static void reverse_bindings(TypeVector*, BindingHash*);

static bool is_empty_signature(const FuncSignature* sig);

static void check_import_ordering(Location* loc,
                                  WastLexer* lexer,
                                  WastParser* parser,
                                  Module* module,
                                  ModuleField* first);
static void append_module_fields(Module*, ModuleField*);

class BinaryErrorHandlerModule : public BinaryErrorHandler {
 public:
  BinaryErrorHandlerModule(Location* loc, WastLexer* lexer, WastParser* parser);
  bool OnError(Offset offset, const std::string& error) override;

 private:
  Location* loc_;
  WastLexer* lexer_;
  WastParser* parser_;
};

#define wabt_wast_parser_lex(...) lexer->GetToken(__VA_ARGS__, parser)
#define wabt_wast_parser_error wast_parser_error

%}

%define api.prefix {wabt_wast_parser_}
%define api.pure true
%define api.value.type {::wabt::Token}
%define api.token.prefix {WABT_TOKEN_TYPE_}
%define parse.error verbose
%parse-param {::wabt::WastLexer* lexer} {::wabt::WastParser* parser}
%locations

%token LPAR "("
%token RPAR ")"
%token NAT INT FLOAT TEXT VAR VALUE_TYPE ANYFUNC MUT
%token NOP DROP BLOCK END IF THEN ELSE LOOP BR BR_IF BR_TABLE
%token TRY CATCH CATCH_ALL THROW RETHROW
%token CALL CALL_INDIRECT RETURN
%token GET_LOCAL SET_LOCAL TEE_LOCAL GET_GLOBAL SET_GLOBAL
%token LOAD STORE OFFSET_EQ_NAT ALIGN_EQ_NAT
%token CONST UNARY BINARY COMPARE CONVERT SELECT
%token UNREACHABLE CURRENT_MEMORY GROW_MEMORY
%token FUNC START TYPE PARAM RESULT LOCAL GLOBAL
%token TABLE ELEM MEMORY DATA OFFSET IMPORT EXPORT EXCEPT
%token MODULE BIN QUOTE
%token REGISTER INVOKE GET
%token ASSERT_MALFORMED ASSERT_INVALID ASSERT_UNLINKABLE
%token ASSERT_RETURN ASSERT_RETURN_CANONICAL_NAN ASSERT_RETURN_ARITHMETIC_NAN
%token ASSERT_TRAP ASSERT_EXHAUSTION
%token EOF 0 "EOF"

%type<opcode> BINARY COMPARE CONVERT LOAD STORE UNARY
%type<text> ALIGN_EQ_NAT OFFSET_EQ_NAT TEXT VAR
%type<type> SELECT
%type<type> CONST VALUE_TYPE
%type<literal> NAT INT FLOAT

%type<action> action
%type<block> block
%type<command> assertion cmd
%type<commands> cmd_list
%type<const_> const
%type<consts> const_list
%type<exception> exception
%type<export_> export_desc inline_export
%type<expr> plain_instr block_instr
%type<expr> try_  try_instr_list
%type<expr_list> catch_instr catch_list catch_instr_list
%type<expr_list> instr instr_list expr expr1 expr_list if_ if_block const_expr offset
%type<func> func_fields_body func_fields_body1 func_result_body func_body func_body1
%type<func> func_fields_import func_fields_import1 func_fields_import_result
%type<func_sig> func_sig func_sig_result func_type
%type<global> global_type
%type<import> import_desc inline_import
%type<limits> limits
%type<memory> memory_sig
%type<module> module module_fields_opt module_fields inline_module
<<<<<<< HEAD
%type<module_field> type_def start data elem import export except
=======
%type<module_field> type_def start data elem import export exception_field
>>>>>>> 4e5f32c1
%type<module_fields> func func_fields table table_fields memory memory_fields global global_fields module_field
%type<script_module> script_module
%type<literal> literal
%type<script> script
%type<table> table_sig
%type<text> bind_var bind_var_opt labeling_opt quoted_text
%type<text_list> text_list text_list_opt
%type<types> block_sig value_type_list
%type<u32> align_opt
%type<u64> nat offset_opt
%type<vars> var_list
%type<var> type_use var script_var_opt

/* These non-terminals use the types below that have destructors, but the
 * memory is shared with the lexer, so should not be destroyed. */
%destructor {} ALIGN_EQ_NAT OFFSET_EQ_NAT TEXT VAR NAT INT FLOAT
%destructor { destroy_string_slice(&$$); } <text>
%destructor { destroy_string_slice(&$$.text); } <literal>
%destructor { delete $$; } <action>
%destructor { delete $$; } <block>
%destructor { delete $$; } <command>
%destructor { delete $$; } <commands>
%destructor { delete $$; } <consts>
%destructor { delete $$; } <export_>
%destructor { delete $$; } <expr>
%destructor { DestroyExprList($$.first); } <expr_list>
%destructor { destroy_module_field_list(&$$); } <module_fields>
%destructor { delete $$; } <func>
%destructor { delete $$; } <func_sig>
%destructor { delete $$; } <global>
%destructor { delete $$; } <import>
%destructor { delete $$; } <memory>
%destructor { delete $$; } <module>
%destructor { delete $$; } <script_module>
%destructor { delete $$; } <script>
%destructor { destroy_text_list(&$$); } <text_list>
%destructor { delete $$; } <types>
%destructor { delete $$; } <var>
%destructor { delete $$; } <vars>


%nonassoc LOW
%nonassoc VAR

%start script_start

%%

/* Auxiliaries */

text_list :
    TEXT {
      TextListNode* node = new TextListNode();
      DUPTEXT(node->text, $1);
      node->next = nullptr;
      $$.first = $$.last = node;
    }
  | text_list TEXT {
      $$ = $1;
      TextListNode* node = new TextListNode();
      DUPTEXT(node->text, $2);
      node->next = nullptr;
      $$.last->next = node;
      $$.last = node;
    }
;
text_list_opt :
    /* empty */ { $$.first = $$.last = nullptr; }
  | text_list
;

quoted_text :
    TEXT {
      TextListNode node;
      node.text = $1;
      node.next = nullptr;
      TextList text_list;
      text_list.first = &node;
      text_list.last = &node;
      char* data;
      size_t size;
      dup_text_list(&text_list, &data, &size);
      $$.start = data;
      $$.length = size;
    }
;

/* Types */

value_type_list :
    /* empty */ { $$ = new TypeVector(); }
  | value_type_list VALUE_TYPE {
      $$ = $1;
      $$->push_back($2);
    }
;
elem_type :
    ANYFUNC {}
;
global_type :
    VALUE_TYPE {
      $$ = new Global();
      $$->type = $1;
      $$->mutable_ = false;
    }
  | LPAR MUT VALUE_TYPE RPAR {
      $$ = new Global();
      $$->type = $3;
      $$->mutable_ = true;
    }
;

func_type :
    LPAR FUNC func_sig RPAR { $$ = $3; }
;

func_sig :
    func_sig_result
  | LPAR PARAM value_type_list RPAR func_sig {
      $$ = $5;
      $$->param_types.insert($$->param_types.begin(), $3->begin(), $3->end());
      delete $3;
    }
  | LPAR PARAM bind_var VALUE_TYPE RPAR func_sig {
      $$ = $6;
      $$->param_types.insert($$->param_types.begin(), $4);
      // Ignore bind_var.
      destroy_string_slice(&$3);
    }
;

func_sig_result :
    /* empty */ { $$ = new FuncSignature(); }
  | LPAR RESULT value_type_list RPAR func_sig_result {
      $$ = $5;
      $$->result_types.insert($$->result_types.begin(), $3->begin(), $3->end());
      delete $3;
    }
;

table_sig :
    limits elem_type {
      $$ = new Table();
      $$->elem_limits = $1;
    }
;
memory_sig :
    limits {
      $$ = new Memory();
      $$->page_limits = $1;
    }
;
limits :
    nat {
      $$.has_max = false;
      $$.initial = $1;
      $$.max = 0;
    }
  | nat nat {
      $$.has_max = true;
      $$.initial = $1;
      $$.max = $2;
    }
;
type_use :
    LPAR TYPE var RPAR { $$ = $3; }
;

/* Expressions */

nat :
    NAT {
      if (WABT_FAILED(parse_uint64($1.text.start,
                                        $1.text.start + $1.text.length, &$$))) {
        wast_parser_error(&@1, lexer, parser,
                          "invalid int " PRIstringslice "\"",
                          WABT_PRINTF_STRING_SLICE_ARG($1.text));
      }
    }
;

literal :
    NAT {
      $$.type = $1.type;
      DUPTEXT($$.text, $1.text);
    }
  | INT {
      $$.type = $1.type;
      DUPTEXT($$.text, $1.text);
    }
  | FLOAT {
      $$.type = $1.type;
      DUPTEXT($$.text, $1.text);
    }
;

var :
    nat {
      $$ = new Var($1);
      $$->loc = @1;
    }
  | VAR {
      StringSlice name;
      DUPTEXT(name, $1);
      $$ = new Var(name);
      $$->loc = @1;
    }
;
var_list :
    /* empty */ { $$ = new VarVector(); }
  | var_list var {
      $$ = $1;
      $$->emplace_back(std::move(*$2));
      delete $2;
    }
;
bind_var_opt :
    /* empty */ { WABT_ZERO_MEMORY($$); }
  | bind_var
;
bind_var :
    VAR { DUPTEXT($$, $1); }
;

labeling_opt :
    /* empty */ %prec LOW { WABT_ZERO_MEMORY($$); }
  | bind_var
;

offset_opt :
    /* empty */ { $$ = 0; }
  | OFFSET_EQ_NAT {
      uint64_t offset64;
      if (WABT_FAILED(parse_int64($1.start, $1.start + $1.length, &offset64,
                                  ParseIntType::SignedAndUnsigned))) {
        wast_parser_error(&@1, lexer, parser,
                          "invalid offset \"" PRIstringslice "\"",
                          WABT_PRINTF_STRING_SLICE_ARG($1));
      }
      if (offset64 > UINT32_MAX) {
        wast_parser_error(&@1, lexer, parser,
                          "offset must be less than or equal to 0xffffffff");
      }
      $$ = static_cast<uint32_t>(offset64);
    }
;
align_opt :
    /* empty */ { $$ = USE_NATURAL_ALIGNMENT; }
  | ALIGN_EQ_NAT {
      if (WABT_FAILED(parse_int32($1.start, $1.start + $1.length, &$$,
                                  ParseIntType::UnsignedOnly))) {
        wast_parser_error(&@1, lexer, parser,
                          "invalid alignment \"" PRIstringslice "\"",
                          WABT_PRINTF_STRING_SLICE_ARG($1));
      }

      if ($$ != WABT_USE_NATURAL_ALIGNMENT && !is_power_of_two($$)) {
        wast_parser_error(&@1, lexer, parser, "alignment must be power-of-two");
      }
    }
;

instr :
    plain_instr { $$ = join_exprs1(&@1, $1); }
  | block_instr { $$ = join_exprs1(&@1, $1); }
  | expr
;

plain_instr :
    UNREACHABLE {
      $$ = Expr::CreateUnreachable();
    }
  | NOP {
      $$ = Expr::CreateNop();
    }
  | DROP {
      $$ = Expr::CreateDrop();
    }
  | SELECT {
      $$ = Expr::CreateSelect();
    }
  | BR var {
      $$ = Expr::CreateBr(std::move(*$2));
      delete $2;
    }
  | BR_IF var {
      $$ = Expr::CreateBrIf(std::move(*$2));
      delete $2;
    }
  | BR_TABLE var_list var {
      $$ = Expr::CreateBrTable($2, std::move(*$3));
      delete $3;
    }
  | RETURN {
      $$ = Expr::CreateReturn();
    }
  | CALL var {
      $$ = Expr::CreateCall(std::move(*$2));
      delete $2;
    }
  | CALL_INDIRECT var {
      $$ = Expr::CreateCallIndirect(std::move(*$2));
      delete $2;
    }
  | GET_LOCAL var {
      $$ = Expr::CreateGetLocal(std::move(*$2));
      delete $2;
    }
  | SET_LOCAL var {
      $$ = Expr::CreateSetLocal(std::move(*$2));
      delete $2;
    }
  | TEE_LOCAL var {
      $$ = Expr::CreateTeeLocal(std::move(*$2));
      delete $2;
    }
  | GET_GLOBAL var {
      $$ = Expr::CreateGetGlobal(std::move(*$2));
      delete $2;
    }
  | SET_GLOBAL var {
      $$ = Expr::CreateSetGlobal(std::move(*$2));
      delete $2;
    }
  | LOAD offset_opt align_opt {
      $$ = Expr::CreateLoad($1, $3, $2);
    }
  | STORE offset_opt align_opt {
      $$ = Expr::CreateStore($1, $3, $2);
    }
  | CONST literal {
      Const const_;
      WABT_ZERO_MEMORY(const_);
      const_.loc = @1;
      if (WABT_FAILED(parse_const($1, $2.type, $2.text.start,
                                  $2.text.start + $2.text.length, &const_))) {
        wast_parser_error(&@2, lexer, parser,
                          "invalid literal \"" PRIstringslice "\"",
                          WABT_PRINTF_STRING_SLICE_ARG($2.text));
      }
      delete [] $2.text.start;
      $$ = Expr::CreateConst(const_);
    }
  | UNARY {
      $$ = Expr::CreateUnary($1);
    }
  | BINARY {
      $$ = Expr::CreateBinary($1);
    }
  | COMPARE {
      $$ = Expr::CreateCompare($1);
    }
  | CONVERT {
      $$ = Expr::CreateConvert($1);
    }
  | CURRENT_MEMORY {
      $$ = Expr::CreateCurrentMemory();
    }
  | GROW_MEMORY {
      $$ = Expr::CreateGrowMemory();
    }
  | throw_check var {
      $$ = Expr::CreateThrow(std::move(*$2));
      delete $2;
    }
  | rethrow_check var {
      $$ = Expr::CreateRethrow(std::move(*$2));
      delete $2;
    }
;

block_instr :
    BLOCK labeling_opt block END labeling_opt {
      $$ = Expr::CreateBlock($3);
      $$->block->label = $2;
      CHECK_END_LABEL(@5, $$->block->label, $5);
    }
  | LOOP labeling_opt block END labeling_opt {
      $$ = Expr::CreateLoop($3);
      $$->loop->label = $2;
      CHECK_END_LABEL(@5, $$->loop->label, $5);
    }
  | IF labeling_opt block END labeling_opt {
      $$ = Expr::CreateIf($3, nullptr);
      $$->if_.true_->label = $2;
      CHECK_END_LABEL(@5, $$->if_.true_->label, $5);
    }
  | IF labeling_opt block ELSE labeling_opt instr_list END labeling_opt {
      $$ = Expr::CreateIf($3, $6.first);
      $$->if_.true_->label = $2;
      CHECK_END_LABEL(@5, $$->if_.true_->label, $5);
      CHECK_END_LABEL(@8, $$->if_.true_->label, $8);
    }
  | try_check labeling_opt block catch_instr_list END labeling_opt {
      Expr* block = Expr::CreateBlock($3);
      block->block->label = $2;
      $$ = Expr::CreateTry(block, $4.first);
      $$->try_block.label = $2;
      CHECK_END_LABEL(@6, $2, $6);
    }
;

block_sig :
    LPAR RESULT value_type_list RPAR { $$ = $3; }
;
block :
    block_sig block {
      $$ = $2;
      $$->sig.insert($$->sig.end(), $1->begin(), $1->end());
      delete $1;
    }
  | instr_list {
      $$ = new Block();
      $$->first = $1.first;
    }
;

catch_instr :
    CATCH var instr_list {
      Expr* expr = Expr::CreateCatch(std::move(*$2), $3.first);
      delete $2;
      $$ = join_exprs1(&@1, expr);
    }
  | CATCH_ALL instr_list {
      Expr* expr = Expr::CreateCatchAll($2.first);
      $$ = join_exprs1(&@1, expr);
    }
  ;

catch_instr_list :
    catch_instr
  | catch_instr catch_instr_list {
      $$ = join_expr_lists(&$1, &$2);
    }
  ;

expr :
    LPAR expr1 RPAR { $$ = $2; }
;

expr1 :
    plain_instr expr_list {
      $$ = join_exprs2(&@1, &$2, $1);
    }
  | BLOCK labeling_opt block {
      Expr* expr = Expr::CreateBlock($3);
      expr->block->label = $2;
      $$ = join_exprs1(&@1, expr);
    }
  | LOOP labeling_opt block {
      Expr* expr = Expr::CreateLoop($3);
      expr->loop->label = $2;
      $$ = join_exprs1(&@1, expr);
    }
  | IF labeling_opt if_block {
      $$ = $3;
      Expr* if_ = $3.last;
      assert(if_->type == ExprType::If);
      if_->if_.true_->label = $2;
    }
<<<<<<< HEAD
  | try_check labeling_opt LPAR BLOCK labeling_opt block RPAR catch_list {
      Expr* block = Expr::CreateBlock($6);
      block->block->label = $5;
      Expr* try_ = Expr::CreateTry(block, $8.first);
      try_->try_block.label = $2;
      $$ = join_exprs1(&@1, try_);
=======
  | try_check labeling_opt try_ {
      Block* block = $3->try_block.block;
      block->label = $2;
      $$ = join_exprs1(&@1, $3);
    }
  ;

try_ :
    block_sig try_ {
      $$ = $2;
      Block* block = $$->try_block.block;
      block->sig.insert(block->sig.end(), $1->begin(), $1->end());
      delete $1;
>>>>>>> 4e5f32c1
    }
  | try_instr_list
  ;

try_instr_list :
      catch_list {
        Block* block = new Block();
        $$ = Expr::CreateTry(block, $1.first);
      }
    | instr try_instr_list {
        $$ = $2;
        Block* block = $$->try_block.block;
        if ($1.last) {
          $1.last->next = block->first;
        } else {
          $1.first->next = block->first;
        }
        block->first = $1.first;
      }
    ;

catch_list :
    LPAR catch_instr RPAR {
      $$ = $2;
    }
  | LPAR catch_instr RPAR catch_list {
      $$ = join_expr_lists(&$2, &$4);
    }
  ;
    
if_block :
    block_sig if_block {
      Expr* if_ = $2.last;
      assert(if_->type == ExprType::If);
      $$ = $2;
      Block* true_ = if_->if_.true_;
      true_->sig.insert(true_->sig.end(), $1->begin(), $1->end());
      delete $1;
    }
  | if_
;
if_ :
    LPAR THEN instr_list RPAR LPAR ELSE instr_list RPAR {
      Expr* expr = Expr::CreateIf(new Block($3.first), $7.first);
      $$ = join_exprs1(&@1, expr);
    }
  | LPAR THEN instr_list RPAR {
      Expr* expr = Expr::CreateIf(new Block($3.first), nullptr);
      $$ = join_exprs1(&@1, expr);
    }
  | expr LPAR THEN instr_list RPAR LPAR ELSE instr_list RPAR {
      Expr* expr = Expr::CreateIf(new Block($4.first), $8.first);
      $$ = join_exprs2(&@1, &$1, expr);
    }
  | expr LPAR THEN instr_list RPAR {
      Expr* expr = Expr::CreateIf(new Block($4.first), nullptr);
      $$ = join_exprs2(&@1, &$1, expr);
    }
  | expr expr expr {
      Expr* expr = Expr::CreateIf(new Block($2.first), $3.first);
      $$ = join_exprs2(&@1, &$1, expr);
    }
  | expr expr {
      Expr* expr = Expr::CreateIf(new Block($2.first), nullptr);
      $$ = join_exprs2(&@1, &$1, expr);
    }
;

rethrow_check :
    RETHROW {
     CHECK_ALLOW_EXCEPTIONS(&@1, "rethrow");
    }
  ;
throw_check :
    THROW {
      CHECK_ALLOW_EXCEPTIONS(&@1, "throw");
    }
  ;

try_check :
    TRY {
      CHECK_ALLOW_EXCEPTIONS(&@1, "try");      
    }
  ;

instr_list :
    /* empty */ { WABT_ZERO_MEMORY($$); }
  | instr instr_list {
      $$.first = $1.first;
      $1.last->next = $2.first;
      $$.last = $2.last ? $2.last : $1.last;
      $$.size = $1.size + $2.size;
    }
;
expr_list :
    /* empty */ { WABT_ZERO_MEMORY($$); }
  | expr expr_list {
      $$.first = $1.first;
      $1.last->next = $2.first;
      $$.last = $2.last ? $2.last : $1.last;
      $$.size = $1.size + $2.size;
    }

const_expr :
    instr_list
;

/* Exceptions */
<<<<<<< HEAD
except :
    exception {
      $$ = new ModuleField(ModuleFieldType::Except);
      $$->loc = @1;
      $$->except = $1;
    }
  ;
=======
>>>>>>> 4e5f32c1
exception :
    LPAR EXCEPT bind_var_opt value_type_list RPAR {
      $$ = new Exception();
      $$->name = $3;
      $$->sig = std::move(*$4);
      delete $4;
    }
  ;
<<<<<<< HEAD
=======
exception_field :
    exception {
      $$ = new ModuleField(ModuleFieldType::Except);
      $$->loc = @1;
      $$->except = $1;
    }
  ;
>>>>>>> 4e5f32c1
    
/* Functions */
func :
    LPAR FUNC bind_var_opt func_fields RPAR {
      $$ = $4;
      ModuleField* main = $$.first;
      main->loc = @2;
      if (main->type == ModuleFieldType::Func) {
        main->func->name = $3;
      } else {
        assert(main->type == ModuleFieldType::Import);
        main->import->func->name = $3;
      }
    }
;

func_fields :
    type_use func_fields_body {
      ModuleField* field = new ModuleField(ModuleFieldType::Func);
      field->func = $2;
      field->func->decl.has_func_type = true;
      field->func->decl.type_var = std::move(*$1);
      delete $1;
      $$.first = $$.last = field;
    }
  | func_fields_body {
      ModuleField* field = new ModuleField(ModuleFieldType::Func);
      field->func = $1;
      $$.first = $$.last = field;
    }
  | inline_import type_use func_fields_import {
      ModuleField* field = new ModuleField(ModuleFieldType::Import);
      field->loc = @1;
      field->import = $1;
      field->import->kind = ExternalKind::Func;
      field->import->func = $3;
      field->import->func->decl.has_func_type = true;
      field->import->func->decl.type_var = std::move(*$2);
      delete $2;
      $$.first = $$.last = field;
    }
  | inline_import func_fields_import {
      ModuleField* field = new ModuleField(ModuleFieldType::Import);
      field->loc = @1;
      field->import = $1;
      field->import->kind = ExternalKind::Func;
      field->import->func = $2;
      $$.first = $$.last = field;
    }
  | inline_export func_fields {
      ModuleField* field = new ModuleField(ModuleFieldType::Export);
      field->loc = @1;
      field->export_ = $1;
      field->export_->kind = ExternalKind::Func;
      $$.first = $2.first;
      $$.last = $2.last->next = field;
    }
;

func_fields_import :
    func_fields_import1 {
      $$ = $1;
      reverse_bindings(&$$->decl.sig.param_types, &$$->param_bindings);
    }
;

func_fields_import1 :
    func_fields_import_result
  | LPAR PARAM value_type_list RPAR func_fields_import1 {
      $$ = $5;
      $$->decl.sig.param_types.insert($$->decl.sig.param_types.begin(),
                                      $3->begin(), $3->end());
      delete $3;
    }
  | LPAR PARAM bind_var VALUE_TYPE RPAR func_fields_import1 {
      $$ = $6;
      $$->param_bindings.emplace(string_slice_to_string($3),
                                 Binding(@3, $$->decl.sig.param_types.size()));
      destroy_string_slice(&$3);
      $$->decl.sig.param_types.insert($$->decl.sig.param_types.begin(), $4);
    }
;

func_fields_import_result :
    /* empty */ { $$ = new Func(); }
  | LPAR RESULT value_type_list RPAR func_fields_import_result {
      $$ = $5;
      $$->decl.sig.result_types.insert($$->decl.sig.result_types.begin(),
                                       $3->begin(), $3->end());
      delete $3;
    }
;

func_fields_body :
    func_fields_body1 {
      $$ = $1;
      reverse_bindings(&$$->decl.sig.param_types, &$$->param_bindings);
    }
;

func_fields_body1 :
    func_result_body
  | LPAR PARAM value_type_list RPAR func_fields_body1 {
      $$ = $5;
      $$->decl.sig.param_types.insert($$->decl.sig.param_types.begin(),
                                      $3->begin(), $3->end());
      delete $3;
    }
  | LPAR PARAM bind_var VALUE_TYPE RPAR func_fields_body1 {
      $$ = $6;
      $$->param_bindings.emplace(string_slice_to_string($3),
                                 Binding(@3, $$->decl.sig.param_types.size()));
      destroy_string_slice(&$3);
      $$->decl.sig.param_types.insert($$->decl.sig.param_types.begin(), $4);
    }
;

func_result_body :
    func_body
  | LPAR RESULT value_type_list RPAR func_result_body {
      $$ = $5;
      $$->decl.sig.result_types.insert($$->decl.sig.result_types.begin(),
                                       $3->begin(), $3->end());
      delete $3;
    }
;

func_body :
    func_body1 {
      $$ = $1;
      reverse_bindings(&$$->local_types, &$$->local_bindings);
    }
;

func_body1 :
    instr_list {
      $$ = new Func();
      $$->first_expr = $1.first;
    }
  | LPAR LOCAL value_type_list RPAR func_body1 {
      $$ = $5;
      $$->local_types.insert($$->local_types.begin(), $3->begin(), $3->end());
      delete $3;
    }
  | LPAR LOCAL bind_var VALUE_TYPE RPAR func_body1 {
      $$ = $6;
      $$->local_bindings.emplace(string_slice_to_string($3),
                                 Binding(@3, $$->local_types.size()));
      destroy_string_slice(&$3);
      $$->local_types.insert($$->local_types.begin(), $4);
    }
;

/* Tables & Memories */

offset :
    LPAR OFFSET const_expr RPAR {
      $$ = $3;
    }
  | expr
;

elem :
    LPAR ELEM var offset var_list RPAR {
      $$ = new ModuleField(ModuleFieldType::ElemSegment);
      $$->loc = @2;
      $$->elem_segment = new ElemSegment();
      $$->elem_segment->table_var = std::move(*$3);
      delete $3;
      $$->elem_segment->offset = $4.first;
      $$->elem_segment->vars = std::move(*$5);
      delete $5;
    }
  | LPAR ELEM offset var_list RPAR {
      $$ = new ModuleField(ModuleFieldType::ElemSegment);
      $$->loc = @2;
      $$->elem_segment = new ElemSegment();
      $$->elem_segment->table_var.loc = @2;
      $$->elem_segment->table_var.type = VarType::Index;
      $$->elem_segment->table_var.index = 0;
      $$->elem_segment->offset = $3.first;
      $$->elem_segment->vars = std::move(*$4);
      delete $4;
    }
;

table :
    LPAR TABLE bind_var_opt table_fields RPAR {
      $$ = $4;
      ModuleField* main = $$.first;
      main->loc = @2;
      if (main->type == ModuleFieldType::Table) {
        main->table->name = $3;
      } else {
        assert(main->type == ModuleFieldType::Import);
        main->import->table->name = $3;
      }
    }
;

table_fields :
    table_sig {
      ModuleField* field = new ModuleField(ModuleFieldType::Table);
      field->loc = @1;
      field->table = $1;
      $$.first = $$.last = field;
    }
  | inline_import table_sig {
      ModuleField* field = new ModuleField(ModuleFieldType::Import);
      field->loc = @1;
      field->import = $1;
      field->import->kind = ExternalKind::Table;
      field->import->table = $2;
      $$.first = $$.last = field;
    }
  | inline_export table_fields {
      ModuleField* field = new ModuleField(ModuleFieldType::Export);
      field->loc = @1;
      field->export_ = $1;
      field->export_->kind = ExternalKind::Table;
      $$.first = $2.first;
      $$.last = $2.last->next = field;
    }
  | elem_type LPAR ELEM var_list RPAR {
      ModuleField* table_field = new ModuleField(ModuleFieldType::Table);
      Table* table = table_field->table = new Table();
      table->elem_limits.initial = $4->size();
      table->elem_limits.max = $4->size();
      table->elem_limits.has_max = true;
      ModuleField* elem_field = new ModuleField(ModuleFieldType::ElemSegment);
      elem_field->loc = @3;
      ElemSegment* elem_segment = elem_field->elem_segment = new ElemSegment();
      elem_segment->table_var = Var(kInvalidIndex);
      elem_segment->offset = Expr::CreateConst(Const(Const::I32(), 0));
      elem_segment->offset->loc = @3;
      elem_segment->vars = std::move(*$4);
      delete $4;
      $$.first = table_field;
      $$.last = table_field->next = elem_field;
    }
;

data :
    LPAR DATA var offset text_list_opt RPAR {
      $$ = new ModuleField(ModuleFieldType::DataSegment);
      $$->loc = @2;
      $$->data_segment = new DataSegment();
      $$->data_segment->memory_var = std::move(*$3);
      delete $3;
      $$->data_segment->offset = $4.first;
      dup_text_list(&$5, &$$->data_segment->data, &$$->data_segment->size);
      destroy_text_list(&$5);
    }
  | LPAR DATA offset text_list_opt RPAR {
      $$ = new ModuleField(ModuleFieldType::DataSegment);
      $$->loc = @2;
      $$->data_segment = new DataSegment();
      $$->data_segment->memory_var.loc = @2;
      $$->data_segment->memory_var.type = VarType::Index;
      $$->data_segment->memory_var.index = 0;
      $$->data_segment->offset = $3.first;
      dup_text_list(&$4, &$$->data_segment->data, &$$->data_segment->size);
      destroy_text_list(&$4);
    }
;

memory :
    LPAR MEMORY bind_var_opt memory_fields RPAR {
      $$ = $4;
      ModuleField* main = $$.first;
      main->loc = @2;
      if (main->type == ModuleFieldType::Memory) {
        main->memory->name = $3;
      } else {
        assert(main->type == ModuleFieldType::Import);
        main->import->memory->name = $3;
      }
    }
;

memory_fields :
    memory_sig {
      ModuleField* field = new ModuleField(ModuleFieldType::Memory);
      field->memory = $1;
      $$.first = $$.last = field;
    }
  | inline_import memory_sig {
      ModuleField* field = new ModuleField(ModuleFieldType::Import);
      field->loc = @1;
      field->import = $1;
      field->import->kind = ExternalKind::Memory;
      field->import->memory = $2;
      $$.first = $$.last = field;
    }
  | inline_export memory_fields {
      ModuleField* field = new ModuleField(ModuleFieldType::Export);
      field->loc = @1;
      field->export_ = $1;
      field->export_->kind = ExternalKind::Memory;
      $$.first = $2.first;
      $$.last = $2.last->next = field;
    }
  | LPAR DATA text_list_opt RPAR {
      ModuleField* data_field = new ModuleField(ModuleFieldType::DataSegment);
      data_field->loc = @2;
      DataSegment* data_segment = data_field->data_segment = new DataSegment();
      data_segment->memory_var = Var(kInvalidIndex);
      data_segment->offset = Expr::CreateConst(Const(Const::I32(), 0));
      data_segment->offset->loc = @2;
      dup_text_list(&$3, &data_segment->data, &data_segment->size);
      destroy_text_list(&$3);
      uint32_t byte_size = WABT_ALIGN_UP_TO_PAGE(data_segment->size);
      uint32_t page_size = WABT_BYTES_TO_PAGES(byte_size);

      ModuleField* memory_field = new ModuleField(ModuleFieldType::Memory);
      memory_field->loc = @2;
      Memory* memory = memory_field->memory = new Memory();
      memory->page_limits.initial = page_size;
      memory->page_limits.max = page_size;
      memory->page_limits.has_max = true;
      $$.first = memory_field;
      $$.last = memory_field->next = data_field;
    }
;

global :
    LPAR GLOBAL bind_var_opt global_fields RPAR {
      $$ = $4;
      ModuleField* main = $$.first;
      main->loc = @2;
      if (main->type == ModuleFieldType::Global) {
        main->global->name = $3;
      } else {
        assert(main->type == ModuleFieldType::Import);
        main->import->global->name = $3;
      }
    }
;

global_fields :
    global_type const_expr {
      ModuleField* field = new ModuleField(ModuleFieldType::Global);
      field->global = $1;
      field->global->init_expr = $2.first;
      $$.first = $$.last = field;
    }
  | inline_import global_type {
      ModuleField* field = new ModuleField(ModuleFieldType::Import);
      field->loc = @1;
      field->import = $1;
      field->import->kind = ExternalKind::Global;
      field->import->global = $2;
      $$.first = $$.last = field;
    }
  | inline_export global_fields {
      ModuleField* field = new ModuleField(ModuleFieldType::Export);
      field->loc = @1;
      field->export_ = $1;
      field->export_->kind = ExternalKind::Global;
      $$.first = $2.first;
      $$.last = $2.last->next = field;
    }
;

/* Imports & Exports */

import_desc :
    LPAR FUNC bind_var_opt type_use RPAR {
      $$ = new Import();
      $$->kind = ExternalKind::Func;
      $$->func = new Func();
      $$->func->name = $3;
      $$->func->decl.has_func_type = true;
      $$->func->decl.type_var = std::move(*$4);
      delete $4;
    }
  | LPAR FUNC bind_var_opt func_sig RPAR {
      $$ = new Import();
      $$->kind = ExternalKind::Func;
      $$->func = new Func();
      $$->func->name = $3;
      $$->func->decl.sig = std::move(*$4);
      delete $4;
    }
  | LPAR TABLE bind_var_opt table_sig RPAR {
      $$ = new Import();
      $$->kind = ExternalKind::Table;
      $$->table = $4;
      $$->table->name = $3;
    }
  | LPAR MEMORY bind_var_opt memory_sig RPAR {
      $$ = new Import();
      $$->kind = ExternalKind::Memory;
      $$->memory = $4;
      $$->memory->name = $3;
    }
  | LPAR GLOBAL bind_var_opt global_type RPAR {
      $$ = new Import();
      $$->kind = ExternalKind::Global;
      $$->global = $4;
      $$->global->name = $3;
    }
  | exception {
      $$ = new Import();
      $$->kind = ExternalKind::Except;
      $$->except = $1;
    }
;

import :
    LPAR IMPORT quoted_text quoted_text import_desc RPAR {
      $$ = new ModuleField(ModuleFieldType::Import);
      $$->loc = @2;
      $$->import = $5;
      $$->import->module_name = $3;
      $$->import->field_name = $4;
    }
;

inline_import :
    LPAR IMPORT quoted_text quoted_text RPAR {
      $$ = new Import();
      $$->module_name = $3;
      $$->field_name = $4;
    }
;

export_desc :
    LPAR FUNC var RPAR {
      $$ = new Export();
      $$->kind = ExternalKind::Func;
      $$->var = std::move(*$3);
      delete $3;
    }
  | LPAR TABLE var RPAR {
      $$ = new Export();
      $$->kind = ExternalKind::Table;
      $$->var = std::move(*$3);
      delete $3;
    }
  | LPAR MEMORY var RPAR {
      $$ = new Export();
      $$->kind = ExternalKind::Memory;
      $$->var = std::move(*$3);
      delete $3;
    }
  | LPAR GLOBAL var RPAR {
      $$ = new Export();
      $$->kind = ExternalKind::Global;
      $$->var = std::move(*$3);
      delete $3;
    }
  | LPAR EXCEPT var RPAR {
      $$ = new Export();
      $$->kind = ExternalKind::Except;
      $$->var = std::move(*$3);
      delete $3;
    }
;
export :
    LPAR EXPORT quoted_text export_desc RPAR {
      $$ = new ModuleField(ModuleFieldType::Export);
      $$->loc = @2;
      $$->export_ = $4;
      $$->export_->name = std::move(*$3);
      delete $3;
    }
;

inline_export :
    LPAR EXPORT quoted_text RPAR {
      $$ = new Export();
      $$->name = $3;
    }
;


/* Modules */

type_def :
    LPAR TYPE func_type RPAR {
      $$ = new ModuleField(ModuleFieldType::FuncType);
      $$->loc = @2;
      $$->func_type = new FuncType();
      $$->func_type->sig = std::move(*$3);
      delete $3;
    }
  | LPAR TYPE bind_var func_type RPAR {
      $$ = new ModuleField(ModuleFieldType::FuncType);
      $$->loc = @2;
      $$->func_type = new FuncType();
      $$->func_type->name = $3;
      $$->func_type->sig = std::move(*$4);
      delete $4;
    }
;

start :
    LPAR START var RPAR {
      $$ = new ModuleField(ModuleFieldType::Start);
      $$->loc = @2;
      $$->start = std::move(*$3);
      delete $3;
    }
;

module_field :
    type_def { $$.first = $$.last = $1; }
  | global
  | table
  | memory
  | func
  | elem { $$.first = $$.last = $1; }
  | data { $$.first = $$.last = $1; }
  | start { $$.first = $$.last = $1; }
  | import { $$.first = $$.last = $1; }
  | export { $$.first = $$.last = $1; }
<<<<<<< HEAD
  | except { $$.first = $$.last = $1; }
=======
  | exception_field { $$.first = $$.last = $1; }
>>>>>>> 4e5f32c1
;

module_fields_opt :
    /* empty */ { $$ = new Module(); }
  | module_fields
;

module_fields :
    module_field {
      $$ = new Module();
      check_import_ordering(&@1, lexer, parser, $$, $1.first);
      append_module_fields($$, $1.first);
    }
  | module_fields module_field {
      $$ = $1;
      check_import_ordering(&@2, lexer, parser, $$, $2.first);
      append_module_fields($$, $2.first);
    }
;

module :
    script_module {
      if ($1->type == ScriptModule::Type::Text) {
        $$ = $1->text;
        $1->text = nullptr;
      } else {
        assert($1->type == ScriptModule::Type::Binary);
        $$ = new Module();
        ReadBinaryOptions options = WABT_READ_BINARY_OPTIONS_DEFAULT;
        BinaryErrorHandlerModule error_handler(&$1->binary.loc, lexer, parser);
        read_binary_ir($1->binary.data, $1->binary.size, &options,
                       &error_handler, $$);
        $$->name = $1->binary.name;
        $$->loc = $1->binary.loc;
        WABT_ZERO_MEMORY($1->binary.name);
      }
      delete $1;
    }
;

inline_module :
    module_fields
;


/* Scripts */

script_var_opt :
    /* empty */ {
      $$ = new Var(kInvalidIndex);
    }
  | VAR {
      StringSlice name;
      DUPTEXT(name, $1);
      $$ = new Var(name);
    }
;

script_module :
    LPAR MODULE bind_var_opt module_fields_opt RPAR {
      $$ = new ScriptModule();
      $$->type = ScriptModule::Type::Text;
      $$->text = $4;
      $$->text->name = $3;
      $$->text->loc = @2;

      // Resolve func type variables where the signature was not specified
      // explicitly.
      for (Func* func: $4->funcs) {
        if (func->decl.has_func_type && is_empty_signature(&func->decl.sig)) {
          FuncType* func_type = $4->GetFuncType(func->decl.type_var);
          if (func_type) {
            func->decl.sig = func_type->sig;
          }
        }
      }
    }
  | LPAR MODULE bind_var_opt BIN text_list RPAR {
      $$ = new ScriptModule();
      $$->type = ScriptModule::Type::Binary;
      $$->binary.name = $3;
      $$->binary.loc = @2;
      dup_text_list(&$5, &$$->binary.data, &$$->binary.size);
      destroy_text_list(&$5);
    }
  | LPAR MODULE bind_var_opt QUOTE text_list RPAR {
      $$ = new ScriptModule();
      $$->type = ScriptModule::Type::Quoted;
      $$->quoted.name = $3;
      $$->quoted.loc = @2;
      dup_text_list(&$5, &$$->quoted.data, &$$->quoted.size);
      destroy_text_list(&$5);
    }
;

action :
    LPAR INVOKE script_var_opt quoted_text const_list RPAR {
      $$ = new Action();
      $$->loc = @2;
      $$->module_var = std::move(*$3);
      delete $3;
      $$->type = ActionType::Invoke;
      $$->name = $4;
      $$->invoke = new ActionInvoke();
      $$->invoke->args = std::move(*$5);
      delete $5;
    }
  | LPAR GET script_var_opt quoted_text RPAR {
      $$ = new Action();
      $$->loc = @2;
      $$->module_var = std::move(*$3);
      delete $3;
      $$->type = ActionType::Get;
      $$->name = $4;
    }
;

assertion :
    LPAR ASSERT_MALFORMED script_module quoted_text RPAR {
      $$ = new Command();
      $$->type = CommandType::AssertMalformed;
      $$->assert_malformed.module = $3;
      $$->assert_malformed.text = $4;
    }
  | LPAR ASSERT_INVALID script_module quoted_text RPAR {
      $$ = new Command();
      $$->type = CommandType::AssertInvalid;
      $$->assert_invalid.module = $3;
      $$->assert_invalid.text = $4;
    }
  | LPAR ASSERT_UNLINKABLE script_module quoted_text RPAR {
      $$ = new Command();
      $$->type = CommandType::AssertUnlinkable;
      $$->assert_unlinkable.module = $3;
      $$->assert_unlinkable.text = $4;
    }
  | LPAR ASSERT_TRAP script_module quoted_text RPAR {
      $$ = new Command();
      $$->type = CommandType::AssertUninstantiable;
      $$->assert_uninstantiable.module = $3;
      $$->assert_uninstantiable.text = $4;
    }
  | LPAR ASSERT_RETURN action const_list RPAR {
      $$ = new Command();
      $$->type = CommandType::AssertReturn;
      $$->assert_return.action = $3;
      $$->assert_return.expected = $4;
    }
  | LPAR ASSERT_RETURN_CANONICAL_NAN action RPAR {
      $$ = new Command();
      $$->type = CommandType::AssertReturnCanonicalNan;
      $$->assert_return_canonical_nan.action = $3;
    }
  | LPAR ASSERT_RETURN_ARITHMETIC_NAN action RPAR {
      $$ = new Command();
      $$->type = CommandType::AssertReturnArithmeticNan;
      $$->assert_return_arithmetic_nan.action = $3;
    }
  | LPAR ASSERT_TRAP action quoted_text RPAR {
      $$ = new Command();
      $$->type = CommandType::AssertTrap;
      $$->assert_trap.action = $3;
      $$->assert_trap.text = $4;
    }
  | LPAR ASSERT_EXHAUSTION action quoted_text RPAR {
      $$ = new Command();
      $$->type = CommandType::AssertExhaustion;
      $$->assert_trap.action = $3;
      $$->assert_trap.text = $4;
    }
;

cmd :
    action {
      $$ = new Command();
      $$->type = CommandType::Action;
      $$->action = $1;
    }
  | assertion
  | module {
      $$ = new Command();
      $$->type = CommandType::Module;
      $$->module = $1;
    }
  | LPAR REGISTER quoted_text script_var_opt RPAR {
      $$ = new Command();
      $$->type = CommandType::Register;
      $$->register_.module_name = $3;
      $$->register_.var = std::move(*$4);
      delete $4;
      $$->register_.var.loc = @4;
    }
;
cmd_list :
    cmd {
      $$ = new CommandPtrVector();
      $$->emplace_back($1);
    }
  | cmd_list cmd {
      $$ = $1;
      $$->emplace_back($2);
    }
;

const :
    LPAR CONST literal RPAR {
      $$.loc = @2;
      if (WABT_FAILED(parse_const($2, $3.type, $3.text.start,
                                  $3.text.start + $3.text.length, &$$))) {
        wast_parser_error(&@3, lexer, parser,
                          "invalid literal \"" PRIstringslice "\"",
                          WABT_PRINTF_STRING_SLICE_ARG($3.text));
      }
      delete [] $3.text.start;
    }
;
const_list :
    /* empty */ { $$ = new ConstVector(); }
  | const_list const {
      $$ = $1;
      $$->push_back($2);
    }
;

script :
    /* empty */ {
      $$ = new Script();
    }
  | cmd_list {
      $$ = new Script();
      $$->commands = std::move(*$1);
      delete $1;

      int last_module_index = -1;
      for (size_t i = 0; i < $$->commands.size(); ++i) {
        Command& command = *$$->commands[i].get();
        Var* module_var = nullptr;
        switch (command.type) {
          case CommandType::Module: {
            last_module_index = i;

            /* Wire up module name bindings. */
            Module* module = command.module;
            if (module->name.length == 0)
              continue;

            $$->module_bindings.emplace(string_slice_to_string(module->name),
                                        Binding(module->loc, i));
            break;
          }

          case CommandType::AssertReturn:
            module_var = &command.assert_return.action->module_var;
            goto has_module_var;
          case CommandType::AssertReturnCanonicalNan:
            module_var =
                &command.assert_return_canonical_nan.action->module_var;
            goto has_module_var;
          case CommandType::AssertReturnArithmeticNan:
            module_var =
                &command.assert_return_arithmetic_nan.action->module_var;
            goto has_module_var;
          case CommandType::AssertTrap:
          case CommandType::AssertExhaustion:
            module_var = &command.assert_trap.action->module_var;
            goto has_module_var;
          case CommandType::Action:
            module_var = &command.action->module_var;
            goto has_module_var;
          case CommandType::Register:
            module_var = &command.register_.var;
            goto has_module_var;

          has_module_var: {
            /* Resolve actions with an invalid index to use the preceding
             * module. */
            if (module_var->type == VarType::Index &&
                module_var->index == kInvalidIndex) {
              module_var->index = last_module_index;
            }
            break;
          }

          default:
            break;
        }
      }
    }
  | inline_module {
      $$ = new Script();
      Command* command = new Command();
      command->type = CommandType::Module;
      command->module = $1;
      $$->commands.emplace_back(command);
    }
;

/* bison destroys the start symbol even on a successful parse. We want to keep
 script from being destroyed, so create a dummy start symbol. */
script_start :
    script { parser->script = $1; }
;

%%

void append_expr_list(ExprList* expr_list, ExprList* expr) {
  if (!expr->first)
    return;
  if (expr_list->last)
    expr_list->last->next = expr->first;
  else
    expr_list->first = expr->first;
  expr_list->last = expr->last;
  expr_list->size += expr->size;
}

void append_expr(ExprList* expr_list, Expr* expr) {
  if (expr_list->last)
    expr_list->last->next = expr;
  else
    expr_list->first = expr;
  expr_list->last = expr;
  expr_list->size++;
}

ExprList join_exprs1(Location* loc, Expr* expr1) {
  ExprList result;
  WABT_ZERO_MEMORY(result);
  append_expr(&result, expr1);
  expr1->loc = *loc;
  return result;
}

ExprList join_exprs2(Location* loc, ExprList* expr1, Expr* expr2) {
  ExprList result;
  WABT_ZERO_MEMORY(result);
  append_expr_list(&result, expr1);
  append_expr(&result, expr2);
  expr2->loc = *loc;
  return result;
}

ExprList join_expr_lists(ExprList* expr1, ExprList* expr2) {
  ExprList result;
  WABT_ZERO_MEMORY(result);
  append_expr_list(&result, expr1);
  append_expr_list(&result, expr2);
  return result;
}

Result parse_const(Type type,
                   LiteralType literal_type,
                   const char* s,
                   const char* end,
                   Const* out) {
  out->type = type;
  switch (type) {
    case Type::I32:
      return parse_int32(s, end, &out->u32, ParseIntType::SignedAndUnsigned);
    case Type::I64:
      return parse_int64(s, end, &out->u64, ParseIntType::SignedAndUnsigned);
    case Type::F32:
      return parse_float(literal_type, s, end, &out->f32_bits);
    case Type::F64:
      return parse_double(literal_type, s, end, &out->f64_bits);
    default:
      assert(0);
      break;
  }
  return Result::Error;
}

size_t copy_string_contents(StringSlice* text, char* dest) {
  const char* src = text->start + 1;
  const char* end = text->start + text->length - 1;

  char* dest_start = dest;

  while (src < end) {
    if (*src == '\\') {
      src++;
      switch (*src) {
        case 'n':
          *dest++ = '\n';
          break;
        case 'r':
          *dest++ = '\r';
          break;
        case 't':
          *dest++ = '\t';
          break;
        case '\\':
          *dest++ = '\\';
          break;
        case '\'':
          *dest++ = '\'';
          break;
        case '\"':
          *dest++ = '\"';
          break;
        default: {
          // The string should be validated already, so we know this is a hex
          // sequence.
          uint32_t hi;
          uint32_t lo;
          if (WABT_SUCCEEDED(parse_hexdigit(src[0], &hi)) &&
              WABT_SUCCEEDED(parse_hexdigit(src[1], &lo))) {
            *dest++ = (hi << 4) | lo;
          } else {
            assert(0);
          }
          src++;
          break;
        }
      }
      src++;
    } else {
      *dest++ = *src++;
    }
  }
  /* return the data length */
  return dest - dest_start;
}

void dup_text_list(TextList* text_list, char** out_data, size_t* out_size) {
  /* walk the linked list to see how much total space is needed */
  size_t total_size = 0;
  for (TextListNode* node = text_list->first; node; node = node->next) {
    /* Always allocate enough space for the entire string including the escape
     * characters. It will only get shorter, and this way we only have to
     * iterate through the string once. */
    const char* src = node->text.start + 1;
    const char* end = node->text.start + node->text.length - 1;
    size_t size = (end > src) ? (end - src) : 0;
    total_size += size;
  }
  char* result = new char [total_size];
  char* dest = result;
  for (TextListNode* node = text_list->first; node; node = node->next) {
    size_t actual_size = copy_string_contents(&node->text, dest);
    dest += actual_size;
  }
  *out_data = result;
  *out_size = dest - result;
}

void reverse_bindings(TypeVector* types, BindingHash* bindings) {
  for (auto& pair : *bindings) {
    pair.second.index = types->size() - pair.second.index - 1;
  }
}

bool is_empty_signature(const FuncSignature* sig) {
  return sig->result_types.empty() && sig->param_types.empty();
}

void append_implicit_func_declaration(Location* loc,
                                      Module* module,
                                      FuncDeclaration* decl) {
  if (decl->has_func_type)
    return;

  int sig_index = module->GetFuncTypeIndex(*decl);
  if (sig_index == -1) {
    module->AppendImplicitFuncType(*loc, decl->sig);
  } else {
    decl->sig = module->func_types[sig_index]->sig;
  }
}

void check_import_ordering(Location* loc, WastLexer* lexer, WastParser* parser,
                           Module* module, ModuleField* first) {
  for (ModuleField* field = first; field; field = field->next) {
    if (field->type == ModuleFieldType::Import) {
      if (module->funcs.size() != module->num_func_imports ||
          module->tables.size() != module->num_table_imports ||
          module->memories.size() != module->num_memory_imports ||
          module->globals.size() != module->num_global_imports ||
          module->excepts.size() != module->num_except_imports) {
        wast_parser_error(
            loc, lexer, parser,
            "imports must occur before all non-import definitions");
      }
    }
  }
}

void append_module_fields(Module* module, ModuleField* first) {
  ModuleField* main_field = first;
  Index main_index = kInvalidIndex;

  for (ModuleField* field = first; field; field = field->next) {
    StringSlice* name = nullptr;
    BindingHash* bindings = nullptr;
    Index index = kInvalidIndex;

    switch (field->type) {
      case ModuleFieldType::Func:
        append_implicit_func_declaration(&field->loc, module,
                                         &field->func->decl);
        name = &field->func->name;
        bindings = &module->func_bindings;
        index = module->funcs.size();
        module->funcs.push_back(field->func);
        break;

      case ModuleFieldType::Global:
        name = &field->global->name;
        bindings = &module->global_bindings;
        index = module->globals.size();
        module->globals.push_back(field->global);
        break;

      case ModuleFieldType::Import:
        switch (field->import->kind) {
          case ExternalKind::Func:
            append_implicit_func_declaration(&field->loc, module,
                                             &field->import->func->decl);
            name = &field->import->func->name;
            bindings = &module->func_bindings;
            index = module->funcs.size();
            module->funcs.push_back(field->import->func);
            ++module->num_func_imports;
            break;
          case ExternalKind::Table:
            name = &field->import->table->name;
            bindings = &module->table_bindings;
            index = module->tables.size();
            module->tables.push_back(field->import->table);
            ++module->num_table_imports;
            break;
          case ExternalKind::Memory:
            name = &field->import->memory->name;
            bindings = &module->memory_bindings;
            index = module->memories.size();
            module->memories.push_back(field->import->memory);
            ++module->num_memory_imports;
            break;
          case ExternalKind::Global:
            name = &field->import->global->name;
            bindings = &module->global_bindings;
            index = module->globals.size();
            module->globals.push_back(field->import->global);
            ++module->num_global_imports;
            break;
          case ExternalKind::Except:
            name = &field->import->except->name;
            bindings = &module->except_bindings;
            index = module->excepts.size();
            module->excepts.push_back(field->except);
            ++module->num_except_imports;
            break;
        }
        module->imports.push_back(field->import);
        break;

      case ModuleFieldType::Export:
        if (field != main_field) {
          // If this is not the main field, it must be an inline export.
          field->export_->var.type = VarType::Index;
          field->export_->var.index = main_index;
        }
        name = &field->export_->name;
        bindings = &module->export_bindings;
        index = module->exports.size();
        module->exports.push_back(field->export_);
        break;

      case ModuleFieldType::FuncType:
        name = &field->func_type->name;
        bindings = &module->func_type_bindings;
        index = module->func_types.size();
        module->func_types.push_back(field->func_type);
        break;

      case ModuleFieldType::Table:
        name = &field->table->name;
        bindings = &module->table_bindings;
        index = module->tables.size();
        module->tables.push_back(field->table);
        break;

      case ModuleFieldType::ElemSegment:
        if (field != main_field) {
          // If this is not the main field, it must be an inline elem segment.
          field->elem_segment->table_var.type = VarType::Index;
          field->elem_segment->table_var.index = main_index;
        }
        module->elem_segments.push_back(field->elem_segment);
        break;

      case ModuleFieldType::Memory:
        name = &field->memory->name;
        bindings = &module->memory_bindings;
        index = module->memories.size();
        module->memories.push_back(field->memory);
        break;

      case ModuleFieldType::DataSegment:
        if (field != main_field) {
          // If this is not the main field, it must be an inline data segment.
          field->data_segment->memory_var.type = VarType::Index;
          field->data_segment->memory_var.index = main_index;
        }
        module->data_segments.push_back(field->data_segment);
        break;

      case ModuleFieldType::Except:
        name = &field->except->name;        
        bindings = &module->except_bindings;
        index = module->excepts.size();
        module->excepts.push_back(field->except);
        break;

      case ModuleFieldType::Start:
        module->start = &field->start;
        break;
    }

    if (field == main_field)
      main_index = index;

    if (module->last_field)
      module->last_field->next = field;
    else
      module->first_field = field;
    module->last_field = field;

    if (name && bindings) {
      // Exported names are allowed to be empty; other names aren't.
      if (bindings == &module->export_bindings ||
          !string_slice_is_empty(name)) {
        bindings->emplace(string_slice_to_string(*name),
                          Binding(field->loc, index));
      }
    }
  }
}

Result parse_wast(WastLexer* lexer, Script** out_script,
                  SourceErrorHandler* error_handler,
                  WastParseOptions* options) {
  WastParser parser;
  WABT_ZERO_MEMORY(parser);
  static WastParseOptions default_options;
  if (options == nullptr)
    options = &default_options;
  parser.options = options;
  parser.error_handler = error_handler;
  wabt_wast_parser_debug = int(options->debug_parsing);
  int result = wabt_wast_parser_parse(lexer, &parser);
  delete [] parser.yyssa;
  delete [] parser.yyvsa;
  delete [] parser.yylsa;
  if (out_script) {
    *out_script = parser.script;
  } else {
    delete parser.script;
  }
  return result == 0 && parser.errors == 0 ? Result::Ok : Result::Error;
}

BinaryErrorHandlerModule::BinaryErrorHandlerModule(
    Location* loc, WastLexer* lexer, WastParser* parser)
  : loc_(loc), lexer_(lexer), parser_(parser) {}

bool BinaryErrorHandlerModule::OnError(Offset offset,
                                       const std::string& error) {
  if (offset == kInvalidOffset) {
    wast_parser_error(loc_, lexer_, parser_, "error in binary module: %s",
                      error.c_str());
  } else {
    wast_parser_error(loc_, lexer_, parser_,
                      "error in binary module: @0x%08" PRIzx ": %s", offset,
                      error.c_str());
  }
  return true;
}

}  // namespace wabt<|MERGE_RESOLUTION|>--- conflicted
+++ resolved
@@ -97,11 +97,7 @@
 
 #define CHECK_ALLOW_EXCEPTIONS(loc, opcode_name)                      \
   do {                                                                \
-<<<<<<< HEAD
     if (!CommonClOptions.allow_exceptions) {                          \
-=======
-    if (!parser->options->allow_exceptions) {                         \
->>>>>>> 4e5f32c1
       wast_parser_error(loc, lexer, parser, "opcode not allowed: %s", \
                         opcode_name);                                 \
     }                                                                 \
@@ -211,11 +207,7 @@
 %type<limits> limits
 %type<memory> memory_sig
 %type<module> module module_fields_opt module_fields inline_module
-<<<<<<< HEAD
-%type<module_field> type_def start data elem import export except
-=======
 %type<module_field> type_def start data elem import export exception_field
->>>>>>> 4e5f32c1
 %type<module_fields> func func_fields table table_fields memory memory_fields global global_fields module_field
 %type<script_module> script_module
 %type<literal> literal
@@ -676,14 +668,6 @@
       assert(if_->type == ExprType::If);
       if_->if_.true_->label = $2;
     }
-<<<<<<< HEAD
-  | try_check labeling_opt LPAR BLOCK labeling_opt block RPAR catch_list {
-      Expr* block = Expr::CreateBlock($6);
-      block->block->label = $5;
-      Expr* try_ = Expr::CreateTry(block, $8.first);
-      try_->try_block.label = $2;
-      $$ = join_exprs1(&@1, try_);
-=======
   | try_check labeling_opt try_ {
       Block* block = $3->try_block.block;
       block->label = $2;
@@ -697,7 +681,6 @@
       Block* block = $$->try_block.block;
       block->sig.insert(block->sig.end(), $1->begin(), $1->end());
       delete $1;
->>>>>>> 4e5f32c1
     }
   | try_instr_list
   ;
@@ -806,16 +789,6 @@
 ;
 
 /* Exceptions */
-<<<<<<< HEAD
-except :
-    exception {
-      $$ = new ModuleField(ModuleFieldType::Except);
-      $$->loc = @1;
-      $$->except = $1;
-    }
-  ;
-=======
->>>>>>> 4e5f32c1
 exception :
     LPAR EXCEPT bind_var_opt value_type_list RPAR {
       $$ = new Exception();
@@ -824,8 +797,6 @@
       delete $4;
     }
   ;
-<<<<<<< HEAD
-=======
 exception_field :
     exception {
       $$ = new ModuleField(ModuleFieldType::Except);
@@ -833,7 +804,6 @@
       $$->except = $1;
     }
   ;
->>>>>>> 4e5f32c1
     
 /* Functions */
 func :
@@ -1351,11 +1321,7 @@
   | start { $$.first = $$.last = $1; }
   | import { $$.first = $$.last = $1; }
   | export { $$.first = $$.last = $1; }
-<<<<<<< HEAD
-  | except { $$.first = $$.last = $1; }
-=======
   | exception_field { $$.first = $$.last = $1; }
->>>>>>> 4e5f32c1
 ;
 
 module_fields_opt :
