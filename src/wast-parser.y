--- conflicted
+++ resolved
@@ -630,14 +630,8 @@
       delete $2;
       $$ = join_exprs1(&@1, expr);
     }
-<<<<<<< HEAD
   | CATCH_ALL instr_list {
       Expr* expr = Expr::CreateCatchAll($2.first);
-=======
-  | CATCH_ALL var instr_list {
-      Expr* expr = Expr::CreateCatchAll(std::move(*$2), $3.first);
-      delete $2;
->>>>>>> 194fbedf
       $$ = join_exprs1(&@1, expr);
     }
   ;
@@ -1239,7 +1233,8 @@
   | LPAR EXCEPT var RPAR {
       $$ = new Export();
       $$->kind = ExternalKind::Except;
-      $$->var = $3;
+      $$->var = std::move(*$3);
+      delete $3;
     }
 ;
 export :
@@ -1247,7 +1242,8 @@
       $$ = new ModuleField(ModuleFieldType::Export);
       $$->loc = @2;
       $$->export_ = $4;
-      $$->export_->name = $3;
+      $$->export_->name = std::move(*$3);
+      delete $3;
     }
 ;
 
