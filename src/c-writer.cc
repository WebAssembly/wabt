--- conflicted
+++ resolved
@@ -1807,16 +1807,12 @@
       break;
 
     case Opcode::I32TruncSatF64U:
-<<<<<<< HEAD
-    case Opcode::I64TruncSatF64U: UNIMPLEMENTED(expr.opcode.GetName()); break;
-=======
       WriteSimpleUnaryExpr(expr.opcode, "I32_TRUNC_SAT_U_F64");
       break;
 
     case Opcode::I64TruncSatF64U:
       WriteSimpleUnaryExpr(expr.opcode, "I64_TRUNC_SAT_U_F64");
       break;
->>>>>>> b97dd591
 
     case Opcode::F32ConvertI32S:
       WriteSimpleUnaryExpr(expr.opcode, "(f32)(s32)");
