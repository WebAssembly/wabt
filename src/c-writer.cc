--- conflicted
+++ resolved
@@ -278,14 +278,9 @@
   void WriteMemory(const std::string&);
   void WriteMemoryPtr(const std::string&);
   void WriteTables();
-<<<<<<< HEAD
-  void WriteTable(const std::string&);
-  void WriteTablePtr(const std::string&);
-=======
   void WriteTable(const std::string&, const wabt::Type&);
   void WriteTablePtr(const std::string&, const Table&);
   void WriteTableType(const wabt::Type&);
->>>>>>> eca3519d
   void WriteDataInstances();
   void WriteElemInstances();
   void WriteGlobalInitializers();
@@ -1529,97 +1524,7 @@
     }
 
     Write(CloseBrace(), Newline());
-<<<<<<< HEAD
-  }
-}
-
-void CWriter::WriteElemInstances() {
-  for (const ElemSegment* elem_segment : module_->elem_segments) {
-    DefineGlobalScopeName(elem_segment->name);
-    if (is_droppable(elem_segment)) {
-      Write("bool ", "elem_segment_dropped_", GetGlobalName(elem_segment->name),
-            " : 1;", Newline());
-    }
-  }
-}
-
-void CWriter::WriteElemInitializers() {
-  if (module_->tables.empty()) {
-    return;
-  }
-
-  for (const ElemSegment* elem_segment : module_->elem_segments) {
-    if (elem_segment->elem_exprs.empty()) {
-      continue;
-    }
-
-    Write("static const wasm_elem_segment_expr_t elem_segment_exprs_",
-          GetGlobalName(elem_segment->name), "[] = ", OpenBrace());
-
-    for (const ExprList& elem_expr : elem_segment->elem_exprs) {
-      assert(elem_expr.size() == 1);
-      const Expr& expr = elem_expr.front();
-      switch (expr.type()) {
-        case ExprType::RefFunc: {
-          const Func* func = module_->GetFunc(cast<RefFuncExpr>(&expr)->var);
-          const Index func_type_index =
-              module_->GetFuncTypeIndex(func->decl.type_var);
-          Write("{", func_type_index, ", ");
-          Write("(wasm_rt_funcref_t)", ExternalPtr(func->name), ", ");
-          const bool is_import = import_module_sym_map_.count(func->name) != 0;
-          if (is_import) {
-            Write("offsetof(", ModuleInstanceTypeName(), ", ",
-                  MangleModuleInstanceName(import_module_sym_map_[func->name]),
-                  ")");
-          } else {
-            Write("0");
-          }
-          Write("}, ", Newline());
-        } break;
-        case ExprType::RefNull:
-          Write("{0, NULL, 0}, ", Newline());
-          break;
-        default:
-          WABT_UNREACHABLE;
-      }
-    }
-    Write(CloseBrace(), ";", Newline());
-  }
-
-  Write(Newline(), "static void init_tables(", ModuleInstanceTypeName(),
-        "* instance) ", OpenBrace());
-
-  const Table* table = module_->tables.empty() ? nullptr : module_->tables[0];
-
-  if (table && module_->num_table_imports == 0) {
-    uint32_t max =
-        table->elem_limits.has_max ? table->elem_limits.max : UINT32_MAX;
-    Write("wasm_rt_allocate_table(", ExternalInstancePtr(table->name), ", ",
-          table->elem_limits.initial, ", ", max, ");", Newline());
-  }
-  for (const ElemSegment* elem_segment : module_->elem_segments) {
-    if (elem_segment->kind != SegmentKind::Active) {
-      continue;
-    }
-
-    Write("table_init(", ExternalInstancePtr(table->name), ", ");
-    if (elem_segment->elem_exprs.empty()) {
-      Write("NULL, 0, ");
-    } else {
-      Write("elem_segment_exprs_", GetGlobalName(elem_segment->name), ", ",
-            elem_segment->elem_exprs.size(), ", ");
-    }
-    WriteInitExpr(elem_segment->offset);
-    if (elem_segment->elem_exprs.empty()) {
-      // It's mandatory to handle the case of a zero-length elem segment
-      // (even in a module with no types). This must trap if the offset
-      // is out of bounds.
-      Write(", 0, 0, instance, NULL);", Newline());
-    } else {
-      Write(", 0, ", elem_segment->elem_exprs.size(),
-            ", instance, func_types);", Newline());
-    }
-=======
+
   }
 }
 
@@ -1721,7 +1626,6 @@
       Write(", 0, ", elem_segment->elem_exprs.size(),
             ", instance, func_types);", Newline());
     }
->>>>>>> eca3519d
   }
 
   Write(CloseBrace(), Newline());
@@ -1970,10 +1874,6 @@
         ModuleInstanceTypeName(), "* instance) ", OpenBrace());
 
   {
-<<<<<<< HEAD
-    assert(module_->tables.size() <= 1);
-=======
->>>>>>> eca3519d
     Index table_index = 0;
     for (const Table* table : module_->tables) {
       bool is_import = table_index < module_->num_table_imports;
@@ -2654,9 +2554,6 @@
             module_->tables[module_->GetTableIndex(inst->table_index)];
         const ElemSegment* src_segment =
             module_->GetElemSegment(inst->segment_index);
-<<<<<<< HEAD
-        Write("table_init(", ExternalInstancePtr(dest_table->name), ", ");
-=======
 
         // TODO: This should be an assert because the validator should catch
         // this, but currently it doesn't.
@@ -2666,7 +2563,6 @@
 
         Write(GetReferenceTypeName(dest_table->elem_type), "_table_init(",
               ExternalInstancePtr(dest_table->name), ", ");
->>>>>>> eca3519d
         if (src_segment->elem_exprs.empty()) {
           Write("NULL, 0");
         } else {
@@ -2708,19 +2604,7 @@
         Table* dest_table =
             module_->tables[module_->GetTableIndex(inst->dst_table)];
         const Table* src_table = module_->GetTable(inst->src_table);
-<<<<<<< HEAD
-        Write("table_copy(", ExternalInstancePtr(dest_table->name), ", ",
-              ExternalInstancePtr(src_table->name), ", ", StackVar(2), ", ",
-              StackVar(1), ", ", StackVar(0), ");", Newline());
-      } break;
-
-      case ExprType::TableGet:
-      case ExprType::TableSet:
-      case ExprType::TableGrow:
-      case ExprType::TableSize:
-      case ExprType::TableFill:
-      case ExprType::RefFunc:
-=======
+
         if (dest_table->elem_type != src_table->elem_type) {
           WABT_UNREACHABLE;
         }
@@ -2799,7 +2683,6 @@
         Write("};", Newline());
       } break;
 
->>>>>>> eca3519d
       case ExprType::RefNull:
         PushType(cast<RefNullExpr>(&expr)->type);
         Write(StackVar(0), " = ",
