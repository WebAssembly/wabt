/*
 * Copyright 2016 WebAssembly Community Group participants
 *
 * Licensed under the Apache License, Version 2.0 (the "License");
 * you may not use this file except in compliance with the License.
 * You may obtain a copy of the License at
 *
 *     http://www.apache.org/licenses/LICENSE-2.0
 *
 * Unless required by applicable law or agreed to in writing, software
 * distributed under the License is distributed on an "AS IS" BASIS,
 * WITHOUT WARRANTIES OR CONDITIONS OF ANY KIND, either express or implied.
 * See the License for the specific language governing permissions and
 * limitations under the License.
 */

#include "wat-writer.h"

#include <algorithm>
#include <cassert>
#include <cinttypes>
#include <cstdarg>
#include <cstdio>
#include <map>
#include <iterator>
#include <string>
#include <vector>

#include "common.h"
#include "ir.h"
#include "literal.h"
#include "stream.h"
#include "writer.h"

#define INDENT_SIZE 2
#define NO_FORCE_NEWLINE 0
#define FORCE_NEWLINE 1

namespace wabt {

namespace {

static const uint8_t s_is_char_escaped[] = {
    1, 1, 1, 1, 1, 1, 1, 1, 1, 1, 1, 1, 1, 1, 1, 1, 1, 1, 1, 1, 1, 1, 1, 1,
    1, 1, 1, 1, 1, 1, 1, 1, 0, 0, 1, 0, 0, 0, 0, 0, 0, 0, 0, 0, 0, 0, 0, 0,
    0, 0, 0, 0, 0, 0, 0, 0, 0, 0, 0, 0, 0, 0, 0, 0, 0, 0, 0, 0, 0, 0, 0, 0,
    0, 0, 0, 0, 0, 0, 0, 0, 0, 0, 0, 0, 0, 0, 0, 0, 0, 0, 0, 0, 1, 0, 0, 0,
    0, 0, 0, 0, 0, 0, 0, 0, 0, 0, 0, 0, 0, 0, 0, 0, 0, 0, 0, 0, 0, 0, 0, 0,
    0, 0, 0, 0, 0, 0, 0, 1, 1, 1, 1, 1, 1, 1, 1, 1, 1, 1, 1, 1, 1, 1, 1, 1,
    1, 1, 1, 1, 1, 1, 1, 1, 1, 1, 1, 1, 1, 1, 1, 1, 1, 1, 1, 1, 1, 1, 1, 1,
    1, 1, 1, 1, 1, 1, 1, 1, 1, 1, 1, 1, 1, 1, 1, 1, 1, 1, 1, 1, 1, 1, 1, 1,
    1, 1, 1, 1, 1, 1, 1, 1, 1, 1, 1, 1, 1, 1, 1, 1, 1, 1, 1, 1, 1, 1, 1, 1,
    1, 1, 1, 1, 1, 1, 1, 1, 1, 1, 1, 1, 1, 1, 1, 1, 1, 1, 1, 1, 1, 1, 1, 1,
    1, 1, 1, 1, 1, 1, 1, 1, 1, 1, 1, 1, 1, 1, 1, 1};

enum class NextChar {
  None,
  Space,
  Newline,
  ForceNewline,
};

struct ExprTree {
  explicit ExprTree(const Expr* expr) : expr(expr) {}

  const Expr* expr;
  std::vector<ExprTree> children;
};

struct Label {
  Label(LabelType label_type, StringSlice name, const BlockSignature& sig)
      : name(name), label_type(label_type), sig(sig) {}

  StringSlice name;
  LabelType label_type;
  const BlockSignature& sig;  // Share with Expr.
};

class WatWriter {
 public:
  WatWriter(Writer* writer, const WriteWatOptions* options)
      : options_(options), stream_(writer) {}

  Result WriteModule(const Module* module);

 private:
  void Indent();
  void Dedent();
  void WriteIndent();
  void WriteNextChar();
  void WriteDataWithNextChar(const void* src, size_t size);
  void Writef(const char* format, ...);
  void WritePutc(char c);
  void WritePuts(const char* s, NextChar next_char);
  void WritePutsSpace(const char* s);
  void WritePutsNewline(const char* s);
  void WriteNewline(bool force);
  void WriteOpen(const char* name, NextChar next_char);
  void WriteOpenNewline(const char* name);
  void WriteOpenSpace(const char* name);
  void WriteClose(NextChar next_char);
  void WriteCloseNewline();
  void WriteCloseSpace();
  void WriteString(const std::string& str, NextChar next_char);
  void WriteStringSlice(const StringSlice* str, NextChar next_char);
  bool WriteStringSliceOpt(const StringSlice* str, NextChar next_char);
  void WriteName(const StringSlice* str, NextChar next_char);
  void WriteNameOrIndex(const StringSlice* str,
                        Index index,
                        NextChar next_char);
  void WriteQuotedData(const void* data, size_t length);
  void WriteQuotedStringSlice(const StringSlice* str, NextChar next_char);
  void WriteVar(const Var* var, NextChar next_char);
  void WriteBrVar(const Var* var, NextChar next_char);
  void WriteType(Type type, NextChar next_char);
  void WriteTypes(const TypeVector& types, const char* name);
  void WriteFuncSigSpace(const FuncSignature* func_sig);
  void WriteBeginBlock(LabelType label_type,
                       const Block* block,
                       const char* text);
  void WriteEndBlock();
  void WriteBlock(LabelType label_type,
                  const Block* block,
                  const char* start_text);
  void WriteConst(const Const* const_);
  void WriteExpr(const Expr* expr);
  void WriteExprList(const Expr* first);
  void WriteInitExpr(const Expr* expr);
  void WriteTypeBindings(const char* prefix,
                         const Func* func,
                         const TypeVector& types,
                         const BindingHash& bindings);
  void WriteFunc(const Module* module, const Func* func);
  void WriteBeginGlobal(const Global* global);
  void WriteGlobal(const Global* global);
  void WriteLimits(const Limits* limits);
  void WriteTable(const Table* table);
  void WriteElemSegment(const ElemSegment* segment);
  void WriteMemory(const Memory* memory);
  void WriteDataSegment(const DataSegment* segment);
  void WriteImport(const Import* import);
  void WriteExport(const Export* export_);
  void WriteFuncType(const FuncType* func_type);
  void WriteStartFunction(const Var* start);

  Index GetLabelStackSize() { return label_stack_.size(); }
  Label* GetLabel(const Var* var);
  Index GetLabelArity(const Var* var);
  Index GetFuncParamCount(const Var* var);
  Index GetFuncResultCount(const Var* var);
  Index GetFuncSigParamCount(const Var* var);
  Index GetFuncSigResultCount(const Var* var);
  void PushExpr(const Expr* expr, Index operand_count, Index result_count);
  void FlushExprTree(const ExprTree& expr_tree);
  void FlushExprTreeVector(const std::vector<ExprTree>&);
  void FlushExprTreeStack();
  void WriteFoldedExpr(const Expr* first);
  void WriteFoldedExprList(const Expr* first);

  void BuildExportMaps();
  void WriteInlineExport(const Export* export_);

  const WriteWatOptions* options_ = nullptr;
  const Module* module_ = nullptr;
  const Func* current_func_ = nullptr;
  Stream stream_;
  Result result_ = Result::Ok;
  int indent_ = 0;
  NextChar next_char_ = NextChar::None;
  std::vector<std::string> index_to_name_;
  std::vector<Label> label_stack_;
  std::vector<ExprTree> expr_tree_stack_;
  std::vector<const Export*> func_to_export_map_;
  std::vector<const Export*> global_to_export_map_;
  std::vector<const Export*> table_to_export_map_;
  std::vector<const Export*> memory_to_export_map_;

  Index func_index_ = 0;
  Index global_index_ = 0;
  Index table_index_ = 0;
  Index memory_index_ = 0;
  Index func_type_index_ = 0;
};

void WatWriter::Indent() {
  indent_ += INDENT_SIZE;
}

void WatWriter::Dedent() {
  indent_ -= INDENT_SIZE;
  assert(indent_ >= 0);
}

void WatWriter::WriteIndent() {
  static char s_indent[] =
      "                                                                       "
      "                                                                       ";
  static size_t s_indent_len = sizeof(s_indent) - 1;
  size_t indent = indent_;
  while (static_cast<size_t>(indent_) > s_indent_len) {
    stream_.WriteData(s_indent, s_indent_len);
    indent -= s_indent_len;
  }
  if (indent > 0) {
    stream_.WriteData(s_indent, indent);
  }
}

void WatWriter::WriteNextChar() {
  switch (next_char_) {
    case NextChar::Space:
      stream_.WriteChar(' ');
      break;
    case NextChar::Newline:
    case NextChar::ForceNewline:
      stream_.WriteChar('\n');
      WriteIndent();
      break;

    default:
    case NextChar::None:
      break;
  }
  next_char_ = NextChar::None;
}

void WatWriter::WriteDataWithNextChar(const void* src, size_t size) {
  WriteNextChar();
  stream_.WriteData(src, size);
}

void WABT_PRINTF_FORMAT(2, 3) WatWriter::Writef(const char* format, ...) {
  WABT_SNPRINTF_ALLOCA(buffer, length, format);
  /* default to following space */
  WriteDataWithNextChar(buffer, length);
  next_char_ = NextChar::Space;
}

void WatWriter::WritePutc(char c) {
  stream_.WriteChar(c);
}

void WatWriter::WritePuts(const char* s, NextChar next_char) {
  size_t len = strlen(s);
  WriteDataWithNextChar(s, len);
  next_char_ = next_char;
}

void WatWriter::WritePutsSpace(const char* s) {
  WritePuts(s, NextChar::Space);
}

void WatWriter::WritePutsNewline(const char* s) {
  WritePuts(s, NextChar::Newline);
}

void WatWriter::WriteNewline(bool force) {
  if (next_char_ == NextChar::ForceNewline)
    WriteNextChar();
  next_char_ = force ? NextChar::ForceNewline : NextChar::Newline;
}

void WatWriter::WriteOpen(const char* name, NextChar next_char) {
  WritePuts("(", NextChar::None);
  WritePuts(name, next_char);
  Indent();
}

void WatWriter::WriteOpenNewline(const char* name) {
  WriteOpen(name, NextChar::Newline);
}

void WatWriter::WriteOpenSpace(const char* name) {
  WriteOpen(name, NextChar::Space);
}

void WatWriter::WriteClose(NextChar next_char) {
  if (next_char_ != NextChar::ForceNewline)
    next_char_ = NextChar::None;
  Dedent();
  WritePuts(")", next_char);
}

void WatWriter::WriteCloseNewline() {
  WriteClose(NextChar::Newline);
}

void WatWriter::WriteCloseSpace() {
  WriteClose(NextChar::Space);
}

void WatWriter::WriteString(const std::string& str, NextChar next_char) {
  WritePuts(str.c_str(), next_char);
}

void WatWriter::WriteStringSlice(const StringSlice* str, NextChar next_char) {
  Writef(PRIstringslice, WABT_PRINTF_STRING_SLICE_ARG(*str));
  next_char_ = next_char;
}

bool WatWriter::WriteStringSliceOpt(const StringSlice* str,
                                    NextChar next_char) {
  if (str->start)
    WriteStringSlice(str, next_char);
  return !!str->start;
}

void WatWriter::WriteName(const StringSlice* str, NextChar next_char) {
  // Debug names must begin with a $ for for wast file to be valid
  assert(str->length > 0 && str->start[0] == '$');
  WriteStringSlice(str, next_char);
}

void WatWriter::WriteNameOrIndex(const StringSlice* str,
                                 Index index,
                                 NextChar next_char) {
  if (str->start)
    WriteName(str, next_char);
  else
    Writef("(;%u;)", index);
}

void WatWriter::WriteQuotedData(const void* data, size_t length) {
  const uint8_t* u8_data = static_cast<const uint8_t*>(data);
  static const char s_hexdigits[] = "0123456789abcdef";
  WriteNextChar();
  WritePutc('\"');
  for (size_t i = 0; i < length; ++i) {
    uint8_t c = u8_data[i];
    if (s_is_char_escaped[c]) {
      WritePutc('\\');
      WritePutc(s_hexdigits[c >> 4]);
      WritePutc(s_hexdigits[c & 0xf]);
    } else {
      WritePutc(c);
    }
  }
  WritePutc('\"');
  next_char_ = NextChar::Space;
}

void WatWriter::WriteQuotedStringSlice(const StringSlice* str,
                                       NextChar next_char) {
  WriteQuotedData(str->start, str->length);
  next_char_ = next_char;
}

void WatWriter::WriteVar(const Var* var, NextChar next_char) {
  if (var->type == VarType::Index) {
    Writef("%" PRIindex, var->index);
    next_char_ = next_char;
  } else {
    WriteName(&var->name, next_char);
  }
}

void WatWriter::WriteBrVar(const Var* var, NextChar next_char) {
  if (var->type == VarType::Index) {
    if (var->index < GetLabelStackSize()) {
      Writef("%" PRIindex " (;@%" PRIindex ";)", var->index,
             GetLabelStackSize() - var->index - 1);
    } else {
      Writef("%" PRIindex " (; INVALID ;)", var->index);
    }
    next_char_ = next_char;
  } else {
    WriteStringSlice(&var->name, next_char);
  }
}

void WatWriter::WriteType(Type type, NextChar next_char) {
  const char* type_name = get_type_name(type);
  assert(type_name);
  WritePuts(type_name, next_char);
}

void WatWriter::WriteTypes(const TypeVector& types, const char* name) {
  if (types.size()) {
    if (name)
      WriteOpenSpace(name);
    for (Type type : types)
      WriteType(type, NextChar::Space);
    if (name)
      WriteCloseSpace();
  }
}

void WatWriter::WriteFuncSigSpace(const FuncSignature* func_sig) {
  WriteTypes(func_sig->param_types, "param");
  WriteTypes(func_sig->result_types, "result");
}

void WatWriter::WriteBeginBlock(LabelType label_type,
                                const Block* block,
                                const char* text) {
  WritePutsSpace(text);
  bool has_label = WriteStringSliceOpt(&block->label, NextChar::Space);
  WriteTypes(block->sig, "result");
  if (!has_label)
    Writef(" ;; label = @%" PRIindex, GetLabelStackSize());
  WriteNewline(FORCE_NEWLINE);
  label_stack_.emplace_back(label_type, block->label, block->sig);
  Indent();
}

void WatWriter::WriteEndBlock() {
  Dedent();
  label_stack_.pop_back();
  WritePutsNewline(get_opcode_name(Opcode::End));
}

void WatWriter::WriteBlock(LabelType label_type,
                           const Block* block,
                           const char* start_text) {
  WriteBeginBlock(label_type, block, start_text);
  WriteExprList(block->first);
  WriteEndBlock();
}

void WatWriter::WriteConst(const Const* const_) {
  switch (const_->type) {
    case Type::I32:
      WritePutsSpace(get_opcode_name(Opcode::I32Const));
      Writef("%d", static_cast<int32_t>(const_->u32));
      WriteNewline(NO_FORCE_NEWLINE);
      break;

    case Type::I64:
      WritePutsSpace(get_opcode_name(Opcode::I64Const));
      Writef("%" PRId64, static_cast<int64_t>(const_->u64));
      WriteNewline(NO_FORCE_NEWLINE);
      break;

    case Type::F32: {
      WritePutsSpace(get_opcode_name(Opcode::F32Const));
      char buffer[128];
      write_float_hex(buffer, 128, const_->f32_bits);
      WritePutsSpace(buffer);
      float f32;
      memcpy(&f32, &const_->f32_bits, sizeof(f32));
      Writef("(;=%g;)", f32);
      WriteNewline(NO_FORCE_NEWLINE);
      break;
    }

    case Type::F64: {
      WritePutsSpace(get_opcode_name(Opcode::F64Const));
      char buffer[128];
      write_double_hex(buffer, 128, const_->f64_bits);
      WritePutsSpace(buffer);
      double f64;
      memcpy(&f64, &const_->f64_bits, sizeof(f64));
      Writef("(;=%g;)", f64);
      WriteNewline(NO_FORCE_NEWLINE);
      break;
    }

    default:
      assert(0);
      break;
  }
}

void WatWriter::WriteExpr(const Expr* expr) {
  switch (expr->type) {
    case ExprType::Binary:
      WritePutsNewline(get_opcode_name(expr->binary.opcode));
      break;

    case ExprType::Block:
      WriteBlock(LabelType::Block, expr->block, get_opcode_name(Opcode::Block));
      break;

    case ExprType::Br:
      WritePutsSpace(get_opcode_name(Opcode::Br));
      WriteBrVar(&expr->br.var, NextChar::Newline);
      break;

    case ExprType::BrIf:
      WritePutsSpace(get_opcode_name(Opcode::BrIf));
      WriteBrVar(&expr->br_if.var, NextChar::Newline);
      break;

    case ExprType::BrTable: {
      WritePutsSpace(get_opcode_name(Opcode::BrTable));
      for (const Var& var : *expr->br_table.targets)
        WriteBrVar(&var, NextChar::Space);
      WriteBrVar(&expr->br_table.default_target, NextChar::Newline);
      break;
    }

    case ExprType::Call:
      WritePutsSpace(get_opcode_name(Opcode::Call));
      WriteVar(&expr->call.var, NextChar::Newline);
      break;

    case ExprType::CallIndirect:
      WritePutsSpace(get_opcode_name(Opcode::CallIndirect));
      WriteVar(&expr->call_indirect.var, NextChar::Newline);
      break;

    case ExprType::Compare:
      WritePutsNewline(get_opcode_name(expr->compare.opcode));
      break;

    case ExprType::Const:
      WriteConst(&expr->const_);
      break;

    case ExprType::Convert:
      WritePutsNewline(get_opcode_name(expr->convert.opcode));
      break;

    case ExprType::Drop:
      WritePutsNewline(get_opcode_name(Opcode::Drop));
      break;

    case ExprType::GetGlobal:
      WritePutsSpace(get_opcode_name(Opcode::GetGlobal));
      WriteVar(&expr->get_global.var, NextChar::Newline);
      break;

    case ExprType::GetLocal:
      WritePutsSpace(get_opcode_name(Opcode::GetLocal));
      WriteVar(&expr->get_local.var, NextChar::Newline);
      break;

    case ExprType::GrowMemory:
      WritePutsNewline(get_opcode_name(Opcode::GrowMemory));
      break;

    case ExprType::If:
      WriteBeginBlock(LabelType::If, expr->if_.true_,
                      get_opcode_name(Opcode::If));
      WriteExprList(expr->if_.true_->first);
      if (expr->if_.false_) {
        Dedent();
        WritePutsSpace(get_opcode_name(Opcode::Else));
        Indent();
        WriteNewline(FORCE_NEWLINE);
        WriteExprList(expr->if_.false_);
      }
      WriteEndBlock();
      break;

    case ExprType::Load:
      WritePutsSpace(get_opcode_name(expr->load.opcode));
      if (expr->load.offset)
        Writef("offset=%u", expr->load.offset);
      if (!is_naturally_aligned(expr->load.opcode, expr->load.align))
        Writef("align=%u", expr->load.align);
      WriteNewline(NO_FORCE_NEWLINE);
      break;

    case ExprType::Loop:
      WriteBlock(LabelType::Loop, expr->loop, get_opcode_name(Opcode::Loop));
      break;

    case ExprType::CurrentMemory:
      WritePutsNewline(get_opcode_name(Opcode::CurrentMemory));
      break;

    case ExprType::Nop:
      WritePutsNewline(get_opcode_name(Opcode::Nop));
      break;

    case ExprType::Return:
      WritePutsNewline(get_opcode_name(Opcode::Return));
      break;

    case ExprType::Select:
      WritePutsNewline(get_opcode_name(Opcode::Select));
      break;

    case ExprType::SetGlobal:
      WritePutsSpace(get_opcode_name(Opcode::SetGlobal));
      WriteVar(&expr->set_global.var, NextChar::Newline);
      break;

    case ExprType::SetLocal:
      WritePutsSpace(get_opcode_name(Opcode::SetLocal));
      WriteVar(&expr->set_local.var, NextChar::Newline);
      break;

    case ExprType::Store:
      WritePutsSpace(get_opcode_name(expr->store.opcode));
      if (expr->store.offset)
        Writef("offset=%u", expr->store.offset);
      if (!is_naturally_aligned(expr->store.opcode, expr->store.align))
        Writef("align=%u", expr->store.align);
      WriteNewline(NO_FORCE_NEWLINE);
      break;

    case ExprType::TeeLocal:
      WritePutsSpace(get_opcode_name(Opcode::TeeLocal));
      WriteVar(&expr->tee_local.var, NextChar::Newline);
      break;

    case ExprType::Unary:
      WritePutsNewline(get_opcode_name(expr->unary.opcode));
      break;

    case ExprType::Unreachable:
      WritePutsNewline(get_opcode_name(Opcode::Unreachable));
      break;

    default:
      fprintf(stderr, "bad expr type: %d\n", static_cast<int>(expr->type));
      assert(0);
      break;
  }
}

void WatWriter::WriteExprList(const Expr* first) {
  for (const Expr* expr = first; expr; expr = expr->next)
    WriteExpr(expr);
}

Label* WatWriter::GetLabel(const Var* var) {
  if (var->type == VarType::Name) {
    for (Index i = GetLabelStackSize(); i > 0; --i) {
      Label* label = &label_stack_[i - 1];
      if (string_slices_are_equal(&label->name, &var->name))
        return label;
    }
  } else if (var->index < GetLabelStackSize()) {
    Label* label = &label_stack_[GetLabelStackSize() - var->index - 1];
    return label;
  }
  return nullptr;
}


Index WatWriter::GetLabelArity(const Var* var) {
  Label* label = GetLabel(var);
  return label && label->label_type != LabelType::Loop ? label->sig.size() : 0;
}

Index WatWriter::GetFuncParamCount(const Var* var) {
  const Func* func = module_->GetFunc(*var);
  return func ? func->GetNumParams() : 0;
}

Index WatWriter::GetFuncResultCount(const Var* var) {
  const Func* func = module_->GetFunc(*var);
  return func ? func->GetNumResults() : 0;
}

Index WatWriter::GetFuncSigParamCount(const Var* var) {
  const FuncType* func_type = module_->GetFuncType(*var);
  return func_type ? func_type->GetNumParams() : 0;
}

Index WatWriter::GetFuncSigResultCount(const Var* var) {
  const FuncType* func_type = module_->GetFuncType(*var);
  return func_type ? func_type->GetNumResults() : 0;
}

void WatWriter::WriteFoldedExpr(const Expr* expr) {
  switch (expr->type) {
    case ExprType::Binary:
    case ExprType::Compare:
    case ExprType::Store:
      PushExpr(expr, 2, 1);
      break;

    case ExprType::Block:
      PushExpr(expr, 0, expr->block->sig.size());
      break;

    case ExprType::Br:
      PushExpr(expr, GetLabelArity(&expr->br.var), 1);
      break;

    case ExprType::BrIf: {
      Index arity = GetLabelArity(&expr->br_if.var);
      PushExpr(expr, arity + 1, arity);
      break;
    }

    case ExprType::BrTable:
      PushExpr(expr, GetLabelArity(&expr->br_table.default_target) + 1, 1);
      break;

    case ExprType::Call:
      PushExpr(expr, GetFuncParamCount(&expr->call.var),
               GetFuncResultCount(&expr->call.var));
      break;

    case ExprType::CallIndirect:
      PushExpr(expr, GetFuncSigParamCount(&expr->call_indirect.var) + 1,
               GetFuncSigResultCount(&expr->call_indirect.var));
      break;

    case ExprType::Const:
    case ExprType::CurrentMemory:
    case ExprType::GetGlobal:
    case ExprType::GetLocal:
    case ExprType::Unreachable:
      PushExpr(expr, 0, 1);
      break;

    case ExprType::Convert:
    case ExprType::GrowMemory:
    case ExprType::Load:
    case ExprType::TeeLocal:
    case ExprType::Unary:
      PushExpr(expr, 1, 1);
      break;

    case ExprType::Drop:
    case ExprType::SetGlobal:
    case ExprType::SetLocal:
      PushExpr(expr, 1, 0);
      break;

    case ExprType::If:
      PushExpr(expr, 1, expr->if_.true_->sig.size());
      break;

    case ExprType::Loop:
      PushExpr(expr, 0, expr->loop->sig.size());
      break;

    case ExprType::Nop:
      PushExpr(expr, 0, 0);
      break;

    case ExprType::Return:
      PushExpr(expr, current_func_->decl.sig.result_types.size(), 1);
      break;

    case ExprType::Select:
      PushExpr(expr, 3, 1);
      break;

    default:
      fprintf(stderr, "bad expr type: %d\n", static_cast<int>(expr->type));
      assert(0);
      break;
  }
}

void WatWriter::WriteFoldedExprList(const Expr* first) {
  for (const Expr* expr = first; expr; expr = expr->next)
    WriteFoldedExpr(expr);
}

void WatWriter::PushExpr(const Expr* expr,
                         Index operand_count,
                         Index result_count) {
  if (operand_count <= expr_tree_stack_.size()) {
    auto last_operand = expr_tree_stack_.end();
    auto first_operand = last_operand - operand_count;
    ExprTree tree(expr);
    std::move(first_operand, last_operand, std::back_inserter(tree.children));
    expr_tree_stack_.erase(first_operand, last_operand);
    expr_tree_stack_.push_back(std::move(tree));
    if (result_count == 0)
      FlushExprTreeStack();
  } else {
    expr_tree_stack_.emplace_back(expr);
    FlushExprTreeStack();
  }
}

void WatWriter::FlushExprTree(const ExprTree& expr_tree) {
  switch (expr_tree.expr->type) {
    case ExprType::Block:
      WritePuts("(", NextChar::None);
      WriteBeginBlock(LabelType::Block, expr_tree.expr->block,
                      get_opcode_name(Opcode::Block));
      WriteFoldedExprList(expr_tree.expr->block->first);
      FlushExprTreeStack();
      WriteCloseNewline();
      break;

    case ExprType::Loop:
      WritePuts("(", NextChar::None);
      WriteBeginBlock(LabelType::Loop, expr_tree.expr->loop,
                      get_opcode_name(Opcode::Loop));
      WriteFoldedExprList(expr_tree.expr->loop->first);
      FlushExprTreeStack();
      WriteCloseNewline();
      break;

    case ExprType::If:
      WritePuts("(", NextChar::None);
      WriteBeginBlock(LabelType::If, expr_tree.expr->if_.true_,
                      get_opcode_name(Opcode::If));
      FlushExprTreeVector(expr_tree.children);
      WriteOpenNewline("then");
      WriteFoldedExprList(expr_tree.expr->if_.true_->first);
      FlushExprTreeStack();
      WriteCloseNewline();
      if (expr_tree.expr->if_.false_) {
        WriteOpenNewline("else");
        WriteFoldedExprList(expr_tree.expr->if_.false_);
        FlushExprTreeStack();
        WriteCloseNewline();
      }
      WriteCloseNewline();
      break;

    default: {
      WritePuts("(", NextChar::None);
      WriteExpr(expr_tree.expr);
      Indent();
      FlushExprTreeVector(expr_tree.children);
      WriteCloseNewline();
      break;
    }
  }
}

void WatWriter::FlushExprTreeVector(const std::vector<ExprTree>& expr_trees) {
  for (auto expr_tree : expr_trees)
    FlushExprTree(expr_tree);
}

void WatWriter::FlushExprTreeStack() {
  std::vector<ExprTree> stack_copy(std::move(expr_tree_stack_));
  expr_tree_stack_.clear();
  FlushExprTreeVector(stack_copy);
}

void WatWriter::WriteInitExpr(const Expr* expr) {
  if (expr) {
    WritePuts("(", NextChar::None);
    WriteExpr(expr);
    /* clear the next char, so we don't write a newline after the expr */
    next_char_ = NextChar::None;
    WritePuts(")", NextChar::Space);
  }
}

void WatWriter::WriteTypeBindings(const char* prefix,
                                  const Func* func,
                                  const TypeVector& types,
                                  const BindingHash& bindings) {
  MakeTypeBindingReverseMapping(types, bindings, &index_to_name_);

  /* named params/locals must be specified by themselves, but nameless
   * params/locals can be compressed, e.g.:
   *   (param $foo i32)
   *   (param i32 i64 f32)
   */
  bool is_open = false;
  for (size_t i = 0; i < types.size(); ++i) {
    if (!is_open) {
      WriteOpenSpace(prefix);
      is_open = true;
    }

    const std::string& name = index_to_name_[i];
    if (!name.empty())
      WriteString(name, NextChar::Space);
    WriteType(types[i], NextChar::Space);
    if (!name.empty()) {
      WriteCloseSpace();
      is_open = false;
    }
  }
  if (is_open)
    WriteCloseSpace();
}

void WatWriter::WriteFunc(const Module* module, const Func* func) {
  WriteOpenSpace("func");
  WriteNameOrIndex(&func->name, func_index_, NextChar::Space);
  WriteInlineExport(func_to_export_map_[func_index_]);
  if (func->decl.has_func_type) {
    WriteOpenSpace("type");
    WriteVar(&func->decl.type_var, NextChar::None);
    WriteCloseSpace();
  }
  WriteTypeBindings("param", func, func->decl.sig.param_types,
                    func->param_bindings);
  WriteTypes(func->decl.sig.result_types, "result");
  WriteNewline(NO_FORCE_NEWLINE);
  if (func->local_types.size()) {
    WriteTypeBindings("local", func, func->local_types, func->local_bindings);
  }
  WriteNewline(NO_FORCE_NEWLINE);
  label_stack_.clear();
  label_stack_.emplace_back(LabelType::Func, empty_string_slice(),
                            func->decl.sig.result_types);
  current_func_ = func;
  if (options_->fold_exprs) {
    WriteFoldedExprList(func->first_expr);
    FlushExprTreeStack();
  } else {
    WriteExprList(func->first_expr);
  }
  current_func_ = nullptr;
  WriteCloseNewline();
  func_index_++;
}

void WatWriter::WriteBeginGlobal(const Global* global) {
  WriteOpenSpace("global");
  WriteNameOrIndex(&global->name, global_index_, NextChar::Space);
  WriteInlineExport(global_to_export_map_[global_index_]);
  if (global->mutable_) {
    WriteOpenSpace("mut");
    WriteType(global->type, NextChar::Space);
    WriteCloseSpace();
  } else {
    WriteType(global->type, NextChar::Space);
  }
  global_index_++;
}

void WatWriter::WriteGlobal(const Global* global) {
  WriteBeginGlobal(global);
  WriteInitExpr(global->init_expr);
  WriteCloseNewline();
}

void WatWriter::WriteLimits(const Limits* limits) {
  Writef("%" PRIu64, limits->initial);
  if (limits->has_max)
    Writef("%" PRIu64, limits->max);
}

void WatWriter::WriteTable(const Table* table) {
  WriteOpenSpace("table");
  WriteNameOrIndex(&table->name, table_index_, NextChar::Space);
  WriteInlineExport(table_to_export_map_[table_index_]);
  WriteLimits(&table->elem_limits);
  WritePutsSpace("anyfunc");
  WriteCloseNewline();
  table_index_++;
}

void WatWriter::WriteElemSegment(const ElemSegment* segment) {
  WriteOpenSpace("elem");
  WriteInitExpr(segment->offset);
  for (const Var& var : segment->vars)
    WriteVar(&var, NextChar::Space);
  WriteCloseNewline();
}

void WatWriter::WriteMemory(const Memory* memory) {
  WriteOpenSpace("memory");
  WriteNameOrIndex(&memory->name, memory_index_, NextChar::Space);
  WriteInlineExport(memory_to_export_map_[memory_index_]);
  WriteLimits(&memory->page_limits);
  WriteCloseNewline();
  memory_index_++;
}

void WatWriter::WriteDataSegment(const DataSegment* segment) {
  WriteOpenSpace("data");
  WriteInitExpr(segment->offset);
  WriteQuotedData(segment->data, segment->size);
  WriteCloseNewline();
}

void WatWriter::WriteImport(const Import* import) {
  WriteOpenSpace("import");
  WriteQuotedStringSlice(&import->module_name, NextChar::Space);
  WriteQuotedStringSlice(&import->field_name, NextChar::Space);
  switch (import->kind) {
    case ExternalKind::Func:
      WriteOpenSpace("func");
      WriteNameOrIndex(&import->func->name, func_index_++, NextChar::Space);
      if (import->func->decl.has_func_type) {
        WriteOpenSpace("type");
        WriteVar(&import->func->decl.type_var, NextChar::None);
        WriteCloseSpace();
      } else {
        WriteFuncSigSpace(&import->func->decl.sig);
      }
      WriteCloseSpace();
      break;

    case ExternalKind::Table:
      WriteTable(import->table);
      break;

    case ExternalKind::Memory:
      WriteMemory(import->memory);
      break;

    case ExternalKind::Global:
      WriteBeginGlobal(import->global);
      WriteCloseSpace();
      break;

    case ExternalKind::Except:
      // TODO(karlschimpf) Define
      WABT_FATAL("WriteImport(except) not implemented");
      break;
  }
  WriteCloseNewline();
}

void WatWriter::WriteExport(const Export* export_) {
  if (options_->inline_export)
    return;
<<<<<<< HEAD
  static const char* s_kind_names[] = {"func", "table", "memory", "global",
                                       "except"};
  WABT_STATIC_ASSERT(WABT_ARRAY_SIZE(s_kind_names) == kExternalKindCount);
=======
>>>>>>> 4e5f32c1
  WriteOpenSpace("export");
  WriteQuotedStringSlice(&export_->name, NextChar::Space);
  WriteOpenSpace(get_kind_name(export_->kind));
  WriteVar(&export_->var, NextChar::Space);
  WriteCloseSpace();
  WriteCloseNewline();
}

void WatWriter::WriteFuncType(const FuncType* func_type) {
  WriteOpenSpace("type");
  WriteNameOrIndex(&func_type->name, func_type_index_++, NextChar::Space);
  WriteOpenSpace("func");
  WriteFuncSigSpace(&func_type->sig);
  WriteCloseSpace();
  WriteCloseNewline();
}

void WatWriter::WriteStartFunction(const Var* start) {
  WriteOpenSpace("start");
  WriteVar(start, NextChar::None);
  WriteCloseNewline();
}

Result WatWriter::WriteModule(const Module* module) {
  module_ = module;
  BuildExportMaps();
  WriteOpenNewline("module");
  for (const ModuleField* field = module->first_field; field;
       field = field->next) {
    switch (field->type) {
      case ModuleFieldType::Func:
        WriteFunc(module, field->func);
        break;
      case ModuleFieldType::Global:
        WriteGlobal(field->global);
        break;
      case ModuleFieldType::Import:
        WriteImport(field->import);
        break;
      case ModuleFieldType::Except:
        // TODO(karlschimpf) Define
        WABT_FATAL("WriteModule(except) not implemented");
        break;
      case ModuleFieldType::Export:
        WriteExport(field->export_);
        break;
      case ModuleFieldType::Table:
        WriteTable(field->table);
        break;
      case ModuleFieldType::ElemSegment:
        WriteElemSegment(field->elem_segment);
        break;
      case ModuleFieldType::Memory:
        WriteMemory(field->memory);
        break;
      case ModuleFieldType::DataSegment:
        WriteDataSegment(field->data_segment);
        break;
      case ModuleFieldType::FuncType:
        WriteFuncType(field->func_type);
        break;
      case ModuleFieldType::Start:
        WriteStartFunction(&field->start);
        break;
    }
  }
  WriteCloseNewline();
  /* force the newline to be written */
  WriteNextChar();
  return result_;
}

void WatWriter::BuildExportMaps() {
  assert(module_);
  func_to_export_map_.resize(module_->funcs.size());
  global_to_export_map_.resize(module_->globals.size());
  table_to_export_map_.resize(module_->tables.size());
  memory_to_export_map_.resize(module_->memories.size());
  for (Export* export_ : module_->exports) {
    switch (export_->kind) {
      case ExternalKind::Func: {
        Index func_index = module_->GetFuncIndex(export_->var);
        if (func_index != kInvalidIndex)
          func_to_export_map_[func_index] = export_;
        break;
      }

      case ExternalKind::Table: {
        Index table_index = module_->GetTableIndex(export_->var);
        if (table_index != kInvalidIndex)
          table_to_export_map_[table_index] = export_;
        break;
      }

      case ExternalKind::Memory: {
        Index memory_index = module_->GetMemoryIndex(export_->var);
        if (memory_index != kInvalidIndex)
          memory_to_export_map_[memory_index] = export_;
        break;
      }

      case ExternalKind::Global: {
        Index global_index = module_->GetGlobalIndex(export_->var);
        if (global_index != kInvalidIndex)
          global_to_export_map_[global_index] = export_;
        break;
      }

      case ExternalKind::Except:
        WABT_FATAL("BuildExportMaps(except) not implemented");
        break;
    }
  }
}

void WatWriter::WriteInlineExport(const Export* export_) {
  if (export_ && options_->inline_export) {
    WriteOpenSpace("export");
    WriteQuotedStringSlice(&export_->name, NextChar::None);
    WriteCloseSpace();
  }
}

}  // namespace

Result write_wat(Writer* writer,
                 const Module* module,
                 const WriteWatOptions* options) {
  WatWriter wat_writer(writer, options);
  return wat_writer.WriteModule(module);
}

}  // namespace wabt<|MERGE_RESOLUTION|>--- conflicted
+++ resolved
@@ -999,12 +999,6 @@
 void WatWriter::WriteExport(const Export* export_) {
   if (options_->inline_export)
     return;
-<<<<<<< HEAD
-  static const char* s_kind_names[] = {"func", "table", "memory", "global",
-                                       "except"};
-  WABT_STATIC_ASSERT(WABT_ARRAY_SIZE(s_kind_names) == kExternalKindCount);
-=======
->>>>>>> 4e5f32c1
   WriteOpenSpace("export");
   WriteQuotedStringSlice(&export_->name, NextChar::Space);
   WriteOpenSpace(get_kind_name(export_->kind));
