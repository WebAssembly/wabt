#
# Copyright 2016 WebAssembly Community Group participants
#
# Licensed under the Apache License, Version 2.0 (the "License");
# you may not use this file except in compliance with the License.
# You may obtain a copy of the License at
#
#     http://www.apache.org/licenses/LICENSE-2.0
#
# Unless required by applicable law or agreed to in writing, software
# distributed under the License is distributed on an "AS IS" BASIS,
# WITHOUT WARRANTIES OR CONDITIONS OF ANY KIND, either express or implied.
# See the License for the specific language governing permissions and
# limitations under the License.
#

cmake_minimum_required(VERSION 3.0.0)
project(WABT VERSION 1.0.24)
include(GNUInstallDirs)

if (POLICY CMP0077)
  cmake_policy(SET CMP0077 NEW)
endif (POLICY CMP0077)

set(CMAKE_EXPORT_COMPILE_COMMANDS ON)

# Check if wabt is being used directly or via add_subdirectory, FetchContent, etc
set(WABT_MASTER_PROJECT OFF)
if (CMAKE_CURRENT_SOURCE_DIR STREQUAL CMAKE_SOURCE_DIR)
  set(WABT_MASTER_PROJECT ON)
endif()

# For git users, attempt to generate a more useful version string
if (EXISTS ${CMAKE_CURRENT_SOURCE_DIR}/.git)
  find_package(Git QUIET REQUIRED)
  execute_process(COMMAND
          "${GIT_EXECUTABLE}" --git-dir=${CMAKE_CURRENT_SOURCE_DIR}/.git describe --tags
          RESULT_VARIABLE
              GIT_VERSION_RESULT
          ERROR_VARIABLE
              GIT_VERSION_ERROR
          OUTPUT_VARIABLE
              GIT_VERSION
          OUTPUT_STRIP_TRAILING_WHITESPACE)
  if (${GIT_VERSION_RESULT})
    # Don't issue warning if we aren't the master project;
    # just assume that whoever included us knows the version they are getting
    if (WABT_MASTER_PROJECT)
      message(WARNING "${GIT_VERSION_ERROR} Error running git describe to determine version")
    endif()
  else ()
    set(CMAKE_PROJECT_VERSION "${CMAKE_PROJECT_VERSION} (${GIT_VERSION})")
  endif ()
endif ()

if (NOT "${CMAKE_PROJECT_VERSION}")
  set(CMAKE_PROJECT_VERSION ${PROJECT_VERSION})
endif()

option(BUILD_TESTS "Build GTest-based tests" ON)
option(USE_SYSTEM_GTEST "Use system GTest, instead of building" OFF)
option(BUILD_TOOLS "Build wabt commandline tools" ON)
option(BUILD_FUZZ_TOOLS "Build tools that can repro fuzz bugs" OFF)
option(BUILD_LIBWASM "Build libwasm" ON)
option(USE_ASAN "Use address sanitizer" OFF)
option(USE_MSAN "Use memory sanitizer" OFF)
option(USE_LSAN "Use leak sanitizer" OFF)
option(USE_UBSAN "Use undefined behavior sanitizer" OFF)
option(CODE_COVERAGE "Build with code coverage enabled" OFF)
option(WITH_EXCEPTIONS "Build with exceptions enabled" OFF)
option(WERROR "Build with warnings as errors" OFF)
# WASI support is still a work in progress.
# Only a handful of syscalls are supported at this point.
option(WITH_WASI "Build WASI support via uvwasi" OFF)

if (MSVC)
  set(COMPILER_IS_CLANG 0)
  set(COMPILER_IS_GNU 0)
  set(COMPILER_IS_MSVC 1)
elseif (CMAKE_C_COMPILER_ID MATCHES "Clang")
  set(COMPILER_IS_CLANG 1)
  set(COMPILER_IS_GNU 0)
  set(COMPILER_IS_MSVC 0)
elseif (CMAKE_C_COMPILER_ID STREQUAL "GNU")
  set(COMPILER_IS_CLANG 0)
  set(COMPILER_IS_GNU 1)
  set(COMPILER_IS_MSVC 0)
elseif (CMAKE_SYSTEM_NAME STREQUAL "Emscripten")
  set(COMPILER_IS_CLANG 1)
  set(COMPILER_IS_GNU 0)
  set(COMPILER_IS_MSVC 0)
else ()
  set(COMPILER_IS_CLANG 0)
  set(COMPILER_IS_GNU 0)
  set(COMPILER_IS_MSVC 0)
endif ()

include(CheckIncludeFile)
include(CheckSymbolExists)

check_include_file("alloca.h" HAVE_ALLOCA_H)
check_include_file("unistd.h" HAVE_UNISTD_H)
check_symbol_exists(snprintf "stdio.h" HAVE_SNPRINTF)
check_symbol_exists(strcasecmp "strings.h" HAVE_STRCASECMP)

if (WIN32)
  check_symbol_exists(ENABLE_VIRTUAL_TERMINAL_PROCESSING "windows.h" HAVE_WIN32_VT100)
endif ()

include(CheckTypeSize)
check_type_size(ssize_t SSIZE_T)
check_type_size(size_t SIZEOF_SIZE_T)

configure_file(
  ${WABT_SOURCE_DIR}/src/config.h.in
  ${WABT_BINARY_DIR}/config.h
)

include_directories(${WABT_SOURCE_DIR} ${WABT_BINARY_DIR})

if (COMPILER_IS_MSVC)
  # disable warning C4018: signed/unsigned mismatch
  # disable warning C4056, C4756: overflow in floating-point constant arithmetic
  #   seems to not like float compare w/ HUGE_VALF; bug?
  # disable warnings C4267 and C4244: conversion/truncation from larger to smaller type.
  # disable warning C4800: implicit conversion from larger int to bool
  add_definitions(-W3 -wd4018 -wd4056 -wd4756 -wd4267 -wd4244 -wd4800 -D_CRT_SECURE_NO_WARNINGS -D_SCL_SECURE_NO_WARNINGS)

  if (NOT WITH_EXCEPTIONS)
    # disable exception use in C++ library
    add_definitions(-D_HAS_EXCEPTIONS=0)
  endif ()

  # multi-core build.
  add_definitions("/MP")

else ()
  # disable -Wunused-parameter: this is really common when implementing
  #   interfaces, etc.
  # disable -Wpointer-arith: this is a GCC extension, and doesn't work in MSVC.
  add_definitions(
    -Wall -Wextra -Wno-unused-parameter -Wpointer-arith -Wuninitialized
  )

  set(CMAKE_CXX_EXTENSIONS OFF)
  set(CMAKE_CXX_FLAGS "${CMAKE_CXX_FLAGS} -std=c++11 -Wold-style-cast")

  if (NOT WITH_EXCEPTIONS)
    set(CMAKE_CXX_FLAGS "${CMAKE_CXX_FLAGS} -fno-exceptions")
  endif ()

  # Need to define __STDC_*_MACROS because C99 specifies that C++ shouldn't
  # define format (e.g. PRIu64) or limit (e.g. UINT32_MAX) macros without the
  # definition, and some libcs (e.g. glibc2.17 and earlier) follow that.
  add_definitions(-D__STDC_LIMIT_MACROS=1 -D__STDC_FORMAT_MACROS=1)

  if (MINGW OR CYGWIN)
    # On MINGW, _POSIX_C_SOURCE is needed to ensure we use mingw printf
    # instead of the VC runtime one.
    add_definitions(-D_POSIX_C_SOURCE=200809L)
  endif()

  if (COMPILER_IS_GNU)
    # disable -Wclobbered: it seems to be guessing incorrectly about a local
    # variable being clobbered by longjmp.
    add_definitions(-Wno-clobbered)
  endif ()

  if (NOT EMSCRIPTEN)
    # try to get the target architecture by compiling a dummy.c file and
    # checking the architecture using the file command.
    file(WRITE ${WABT_BINARY_DIR}/dummy.c "main(){}")
    try_compile(
      COMPILE_OK
      ${WABT_BINARY_DIR}
      ${WABT_BINARY_DIR}/dummy.c
      COPY_FILE ${WABT_BINARY_DIR}/dummy
    )
    if (COMPILE_OK)
      execute_process(
        COMMAND file ${WABT_BINARY_DIR}/dummy
        RESULT_VARIABLE FILE_RESULT
        OUTPUT_VARIABLE FILE_OUTPUT
        ERROR_QUIET
      )

      if (FILE_RESULT EQUAL 0)
        if (${FILE_OUTPUT} MATCHES "x86[-_]64")
          set(TARGET_ARCH "x86-64")
        elseif (${FILE_OUTPUT} MATCHES "Intel 80386")
          set(TARGET_ARCH "i386")
        elseif (${FILE_OUTPUT} MATCHES "ARM")
          set(TARGET_ARCH "ARM")
        elseif (${FILE_OUTPUT} MATCHES "IBM S/390")
          set(TARGET_ARCH "s390x")
        else ()
          message(WARNING "Unknown target architecture!")
        endif ()
      else ()
        message(WARNING "Error running `file` command on dummy executable")
      endif ()
    else ()
      message(WARNING "Error compiling dummy.c file")
    endif ()

    if (TARGET_ARCH STREQUAL "i386")
      # wasm doesn't allow for x87 floating point math
      add_definitions(-msse2 -mfpmath=sse)
    endif ()
    if (TARGET_ARCH STREQUAL "s390x")
      add_definitions(-DWABT_BIG_ENDIAN=1)
    endif ()
  endif ()
endif ()

set(USE_SANITIZER FALSE)

function(sanitizer NAME FLAGS)
  if (${NAME})
    if (USE_SANITIZER)
      message(FATAL_ERROR "Only one sanitizer allowed")
    endif ()
    set(USE_SANITIZER TRUE PARENT_SCOPE)
    set(CMAKE_C_FLAGS "${CMAKE_C_FLAGS} ${FLAGS}" PARENT_SCOPE)
    set(CMAKE_CXX_FLAGS "${CMAKE_CXX_FLAGS} ${FLAGS}" PARENT_SCOPE)
  endif ()
endfunction()
sanitizer(USE_ASAN "-fsanitize=address")
sanitizer(USE_MSAN "-fsanitize=memory")
sanitizer(USE_LSAN "-fsanitize=leak")

if (USE_UBSAN)
  # -fno-sanitize-recover was deprecated, see if we are compiling with a newer
  # clang that requires -fno-sanitize-recover=all.
  set(UBSAN_BLACKLIST ${WABT_SOURCE_DIR}/ubsan.blacklist)
  include(CheckCXXCompilerFlag)
  check_cxx_compiler_flag("-fsanitize=undefined -fno-sanitize-recover -Wall -Werror" HAS_UBSAN_RECOVER_BARE)
  if (HAS_UBSAN_RECOVER_BARE)
    sanitizer(USE_UBSAN "-fsanitize=undefined -fno-sanitize-recover -fsanitize-blacklist=${UBSAN_BLACKLIST}")
  endif ()
  check_cxx_compiler_flag("-fsanitize=undefined -fno-sanitize-recover=all -Wall -Werror" HAS_UBSAN_RECOVER_ALL)
  # If we already setup UBSAN recover bare, setting it up again here will be an error.
  if (NOT USE_SANITIZER AND HAS_UBSAN_RECOVER_ALL)
    sanitizer(USE_UBSAN "-fsanitize=undefined -fno-sanitize-recover=all -fsanitize-blacklist=${UBSAN_BLACKLIST}")
  endif ()
  if (NOT USE_SANITIZER)
    message(FATAL_ERROR "UBSAN is not supported")
  endif ()
endif ()

set(CMAKE_MODULE_PATH ${CMAKE_MODULE_PATH} ${WABT_SOURCE_DIR}/cmake)

add_custom_target(everything)

set(WABT_LIBRARY_SRC
  src/apply-names.h
  src/apply-names.cc
  src/binary.h
  src/binary.cc
  src/binary-reader.h
  src/binary-reader.cc
  src/binary-reader-ir.h
  src/binary-reader-ir.cc
  src/binary-reader-logging.h
  src/binary-reader-logging.cc
  src/binary-writer.h
  src/binary-writer.cc
  src/binary-writer-spec.h
  src/binary-writer-spec.cc
  src/binding-hash.h
  src/binding-hash.cc
  src/color.h
  src/color.cc
  src/common.h
  src/common.cc
  src/config.h
  src/config.cc
  src/decompiler.h
  src/decompiler-ast.h
  src/decompiler-ls.h
  src/decompiler-naming.h
  src/decompiler.cc
  src/error-formatter.h
  src/error-formatter.cc
  src/expr-visitor.h
  src/expr-visitor.cc
  src/feature.h
  src/feature.cc
  src/filenames.h
  src/filenames.cc
  src/generate-names.h
  src/generate-names.cc
  src/hash-util.h
  src/hash-util.cc
  src/ir.h
  src/ir.cc
  src/ir-util.h
  src/ir-util.cc
  src/leb128.h
  src/leb128.cc
  src/lexer-source.h
  src/lexer-source.cc
  src/lexer-source-line-finder.h
  src/lexer-source-line-finder.cc
  src/literal.h
  src/literal.cc
  src/opcode.h
  src/opcode.cc
  src/opcode-code-table.h
  src/opcode-code-table.c
  src/option-parser.h
  src/option-parser.cc
  src/resolve-names.h
  src/resolve-names.cc
  src/shared-validator.h
  src/shared-validator.cc
  src/stream.h
  src/stream.cc
  src/string-view.h
  src/string-view.cc
  src/token.h
  src/token.cc
  src/tracing.h
  src/tracing.cc
  src/type.h
  src/type-checker.h
  src/type-checker.cc
  src/utf8.h
  src/utf8.cc
  src/validator.h
  src/validator.cc
  src/wast-lexer.h
  src/wast-lexer.cc
  src/wast-parser.h
  src/wast-parser.cc
  src/wat-writer.h
  src/wat-writer.cc

  # TODO(binji): Move this into its own library?
  src/interp/binary-reader-interp.h
  src/interp/binary-reader-interp.cc
  src/interp/interp.h
  src/interp/interp.cc
  src/interp/interp-inl.h
  src/interp/interp-math.h
  src/interp/interp-util.h
  src/interp/interp-util.cc
  src/interp/istream.h
  src/interp/istream.cc
)

add_library(wabt STATIC ${WABT_LIBRARY_SRC})

IF (NOT WIN32)
  add_library(wasm-rt-impl STATIC wasm2c/wasm-rt-impl.c wasm2c/wasm-rt-impl.h)
  install(TARGETS wasm-rt-impl DESTINATION ${CMAKE_INSTALL_LIBDIR})
  install(FILES wasm2c/wasm-rt.h wasm2c/wasm-rt-impl.h DESTINATION ${CMAKE_INSTALL_INCLUDEDIR})
endif ()

if (BUILD_FUZZ_TOOLS)
  set(FUZZ_FLAGS "-fsanitize=fuzzer,address")
  add_library(wabt-fuzz STATIC ${WABT_LIBRARY_SRC})
  set_target_properties(wabt-fuzz
    PROPERTIES
    COMPILE_FLAGS "${FUZZ_FLAGS}"
  )
endif ()

# libwasm, which implenents the wasm C API
if (BUILD_LIBWASM)
  add_library(wasm SHARED ${WABT_LIBRARY_SRC} src/interp/interp-wasm-c-api.cc)
  target_link_libraries(wasm wabt)
  target_include_directories(wasm PUBLIC third_party/wasm-c-api/include)
  if (COMPILER_IS_MSVC)
    if (WERROR)
      target_compile_options(wasm PRIVATE -WX)
    endif ()
    target_compile_definitions(wasm PRIVATE "WASM_API_EXTERN=__declspec(dllexport)")
  else ()
    if (WERROR)
      target_compile_options(wasm PRIVATE -Werror)
    endif ()
    target_compile_options(wasm PRIVATE $<$<COMPILE_LANGUAGE:CXX>:-Wno-old-style-cast>)
    target_compile_definitions(wasm PRIVATE "WASM_API_EXTERN=__attribute__((visibility(\"default\")))")
  endif ()
  set_target_properties(wasm PROPERTIES CXX_VISIBILITY_PRESET hidden)
endif ()

if (CODE_COVERAGE)
  add_definitions("-fprofile-arcs -ftest-coverage")
  if (COMPILER_IS_CLANG)
    set(CMAKE_EXE_LINKER_FLAGS "--coverage")
  else ()
    link_libraries(gcov)
  endif ()
endif ()

include(CMakeParseArguments)
function(wabt_executable)
  cmake_parse_arguments(EXE "WITH_LIBM;FUZZ;INSTALL" "NAME" "SOURCES;LIBS" ${ARGN})

  # Always link libwabt.
  if (EXE_FUZZ)
    set(EXE_LIBS "${EXE_LIBS};wabt-fuzz")
    set(EXTRA_LINK_FLAGS "${FUZZ_FLAGS}")
  else ()
    set(EXE_LIBS "${EXE_LIBS};wabt")
  endif ()

  # Optionally link libm.
  if (EXE_WITH_LIBM AND (COMPILER_IS_CLANG OR COMPILER_IS_GNU))
    set(EXE_LIBS "${EXE_LIBS};m")
  endif ()

  add_executable(${EXE_NAME} ${EXE_SOURCES})
  add_dependencies(everything ${EXE_NAME})
  target_link_libraries(${EXE_NAME} ${EXE_LIBS})
  set_property(TARGET ${EXE_NAME} PROPERTY CXX_STANDARD 11)
  set_property(TARGET ${EXE_NAME} PROPERTY CXX_STANDARD_REQUIRED ON)

  if (EMSCRIPTEN)
    # build to JS for now, as node.js doesn't have code caching for wasm yet,
    # and wasm startup times are slower
    set(EXTRA_LINK_FLAGS
      "${EXTRA_LINK_FLAGS} -s NODERAWFS -s SINGLE_FILE -s WASM=0 -Oz -s ALLOW_MEMORY_GROWTH=1"
    )
  endif ()

  set_target_properties(${EXE_NAME}
    PROPERTIES
    LINK_FLAGS "${EXTRA_LINK_FLAGS}"
  )

  if (EXE_INSTALL)
    list(APPEND WABT_EXECUTABLES ${EXE_NAME})
    set(WABT_EXECUTABLES ${WABT_EXECUTABLES} PARENT_SCOPE)

    add_custom_target(${EXE_NAME}-copy-to-bin ALL
      COMMAND ${CMAKE_COMMAND} -E make_directory ${WABT_SOURCE_DIR}/bin
      COMMAND ${CMAKE_COMMAND} -E copy $<TARGET_FILE:${EXE_NAME}> ${WABT_SOURCE_DIR}/bin
      DEPENDS ${EXE_NAME}
    )
  endif ()
endfunction()

if (BUILD_TOOLS)
  # wat2wasm
  wabt_executable(
    NAME wat2wasm
    SOURCES src/tools/wat2wasm.cc
    INSTALL
  )

  # wast2json
  wabt_executable(
    NAME wast2json
    SOURCES src/tools/wast2json.cc
    INSTALL
  )

  # wasm2wat
  wabt_executable(
    NAME wasm2wat
    SOURCES src/tools/wasm2wat.cc
    INSTALL
  )

  # wasm2c
  wabt_executable(
    NAME wasm2c
    SOURCES src/tools/wasm2c.cc src/c-writer.cc
    INSTALL
  )

  # wasm-opcodecnt
  wabt_executable(
    NAME wasm-opcodecnt
    SOURCES src/tools/wasm-opcodecnt.cc src/binary-reader-opcnt.cc
    INSTALL
  )

  # wasm-objdump
  wabt_executable(
    NAME wasm-objdump
    SOURCES src/tools/wasm-objdump.cc src/binary-reader-objdump.cc
    INSTALL
  )

  if(WITH_WASI)
    add_subdirectory("third_party/uvwasi" EXCLUDE_FROM_ALL)
    include_directories(third_party/uvwasi/include)
    add_definitions(-DWITH_WASI)
    set(INTERP_LIBS uvwasi_a)
    set(EXTRA_INTERP_SRC src/interp/interp-wasi.cc)
  endif()

  # wasm-interp

  wabt_executable(
    NAME wasm-interp
    SOURCES src/tools/wasm-interp.cc ${EXTRA_INTERP_SRC}
    LIBS ${INTERP_LIBS}
    WITH_LIBM
    INSTALL
  )

  # spectest-interp
  wabt_executable(
    NAME spectest-interp
    SOURCES src/tools/spectest-interp.cc
    WITH_LIBM
    INSTALL
  )

  # wat-desugar
  wabt_executable(
    NAME wat-desugar
    SOURCES src/tools/wat-desugar.cc
    INSTALL
  )

  # wasm-validate
  wabt_executable(
    NAME wasm-validate
    SOURCES src/tools/wasm-validate.cc
    INSTALL
  )

  # wasm-strip
  wabt_executable(
    NAME wasm-strip
    SOURCES src/tools/wasm-strip.cc
    INSTALL
  )

  # wasm-decompile
  wabt_executable(
    NAME wasm-decompile
    SOURCES src/tools/wasm-decompile.cc
    INSTALL
  )

  if(BUILD_FUZZ_TOOLS)
    # wasm2wat-fuzz
    wabt_executable(
      NAME wasm2wat-fuzz
      SOURCES src/tools/wasm2wat-fuzz.cc
      FUZZ
      INSTALL
    )
  endif ()
endif ()

# Python 3.5 is the version shipped in Ubuntu Xenial
find_package(PythonInterp 3.5)
if(BUILD_TESTS AND (NOT PYTHONINTERP_FOUND))
  set(BUILD_TESTS OFF)
  message(WARNING "Skipping tests. Python 3 is required for wabt testing. Please install python3 to run tests.")
endif()

find_package(Threads)
if (BUILD_TESTS)
  if (NOT USE_SYSTEM_GTEST)
    if (NOT EXISTS ${CMAKE_CURRENT_SOURCE_DIR}/third_party/gtest/googletest)
      message(FATAL_ERROR "Can't find third_party/gtest. Run git submodule update --init, or disable with CMake -DBUILD_TESTS=OFF.")
    endif ()

    include_directories(
      third_party/gtest/googletest
      third_party/gtest/googletest/include
    )

    # gtest
    add_library(gtest STATIC
      third_party/gtest/googletest/src/gtest-all.cc
    )

    add_library(gtest_main STATIC
      third_party/gtest/googletest/src/gtest_main.cc
    )
  endif ()

<<<<<<< HEAD
  if (BUILD_TESTS)
    find_package(Threads)
    if (NOT USE_SYSTEM_GTEST)
      if (NOT EXISTS ${CMAKE_CURRENT_SOURCE_DIR}/third_party/gtest/googletest)
        message(FATAL_ERROR "Can't find third_party/gtest. Run git submodule update --init, or disable with CMake -DBUILD_TESTS=OFF.")
      endif ()
=======
  # hexfloat-test
  set(HEXFLOAT_TEST_SRCS
    src/literal.cc
    src/test-hexfloat.cc
  )
  wabt_executable(
    NAME hexfloat_test
    SOURCES ${HEXFLOAT_TEST_SRCS}
    LIBS gtest_main gtest ${CMAKE_THREAD_LIBS_INIT}
  )
>>>>>>> 8ae6e68f

  # wabt-unittests
  set(UNITTESTS_SRCS
    src/test-binary-reader.cc
    src/test-circular-array.cc
    src/test-interp.cc
    src/test-intrusive-list.cc
    src/test-literal.cc
    src/test-option-parser.cc
    src/test-string-view.cc
    src/test-filenames.cc
    src/test-utf8.cc
    src/test-wast-parser.cc
  )
  wabt_executable(
    NAME wabt-unittests
    SOURCES ${UNITTESTS_SRCS}
    LIBS gtest_main gtest ${CMAKE_THREAD_LIBS_INIT}
  )

  if (NOT CMAKE_VERSION VERSION_LESS "3.2")
    set(USES_TERMINAL USES_TERMINAL)
  endif ()

  # test running
  set(RUN_TESTS_PY ${WABT_SOURCE_DIR}/test/run-tests.py)

  add_custom_target(run-tests
    COMMAND ${PYTHON_EXECUTABLE} ${RUN_TESTS_PY} --bindir $<TARGET_FILE_DIR:wat2wasm>
    DEPENDS ${WABT_EXECUTABLES}
    WORKING_DIRECTORY ${WABT_SOURCE_DIR}
    ${USES_TERMINAL}
  )

  add_custom_target(run-unittests
    COMMAND $<TARGET_FILE:wabt-unittests>
    DEPENDS wabt-unittests
    WORKING_DIRECTORY ${WABT_SOURCE_DIR}
    ${USES_TERMINAL}
  )

  add_custom_target(run-c-api-tests
    COMMAND ${PYTHON_EXECUTABLE} ${WABT_SOURCE_DIR}/test/run-c-api-examples.py --bindir $<TARGET_FILE_DIR:wat2wasm>
    WORKING_DIRECTORY ${WABT_SOURCE_DIR}
    ${USES_TERMINAL}
  )

  add_custom_target(check DEPENDS run-unittests run-tests run-c-api-tests)

  function(c_api_example NAME)
    set(EXENAME wasm-c-api-${NAME})
    add_executable(${EXENAME} third_party/wasm-c-api/example/${NAME}.c)
    if (NOT COMPILER_IS_MSVC)
      set_target_properties(${EXENAME} PROPERTIES COMPILE_FLAGS "-std=gnu11 -Wno-pointer-to-int-cast")
    endif ()
    target_link_libraries(${EXENAME} wasm Threads::Threads)
    add_custom_target(${EXENAME}-copy-to-bin ALL
      COMMAND ${CMAKE_COMMAND} -E make_directory ${WABT_SOURCE_DIR}/bin
      COMMAND ${CMAKE_COMMAND} -E copy $<TARGET_FILE:${EXENAME}> ${WABT_SOURCE_DIR}/bin/
      COMMAND ${CMAKE_COMMAND} -E copy ${WABT_SOURCE_DIR}/third_party/wasm-c-api/example/${NAME}.wasm $<TARGET_FILE_DIR:${EXENAME}>/
      COMMAND ${CMAKE_COMMAND} -E copy ${WABT_SOURCE_DIR}/third_party/wasm-c-api/example/${NAME}.wasm ${WABT_SOURCE_DIR}/bin/
      DEPENDS ${EXENAME}
    )
    add_dependencies(run-c-api-tests ${EXENAME})
  endfunction()

  c_api_example(callback)
  c_api_example(finalize)
  c_api_example(global)
  c_api_example(hello)
  c_api_example(hostref)
  c_api_example(multi)
  c_api_example(memory)
  c_api_example(reflect)
  c_api_example(serialize)
  c_api_example(start)
  c_api_example(table)
  c_api_example(trap)
  if (NOT WIN32)
    # depends on pthreads
    set(THREADS_PREFER_PTHREAD_FLAG ON)
    find_package(Threads REQUIRED)
    c_api_example(threads)
  endif ()
endif ()

# install
if (BUILD_TOOLS OR BUILD_TESTS)
  install(TARGETS ${WABT_EXECUTABLES} DESTINATION bin)
  if (UNIX)
    if (NOT CMAKE_INSTALL_MANDIR)
      include(GNUInstallDirs)
    endif ()
    file(GLOB MAN_FILES "${CMAKE_CURRENT_SOURCE_DIR}/man/*.1")
    foreach(MAN_FILE ${MAN_FILES})
      install(FILES ${MAN_FILE}
        DESTINATION ${CMAKE_INSTALL_MANDIR}/man1/)
    endforeach()
  endif ()
endif ()

if (EMSCRIPTEN)
  # flags for all emscripten builds

  # exceptions are never needed
  set(CMAKE_CXX_FLAGS "${CMAKE_CXX_FLAGS} -fno-exceptions")

  # wabt.js

  # just dump everything into one binary so we can reference it from JavaScript
  add_definitions(-Wno-warn-absolute-paths)
  add_executable(libwabtjs src/emscripten-helpers.cc)
  add_dependencies(everything libwabtjs)
  target_link_libraries(libwabtjs wabt)
  set_target_properties(libwabtjs PROPERTIES OUTPUT_NAME libwabt)

  set(WABT_POST_JS ${WABT_SOURCE_DIR}/src/wabt.post.js)
  set(EMSCRIPTEN_EXPORTED_JSON ${WABT_SOURCE_DIR}/src/emscripten-exported.json)

  set(LIBWABT_LINK_FLAGS
    -s SINGLE_FILE
    --post-js ${WABT_POST_JS}
    -s EXPORTED_FUNCTIONS=\"@${EMSCRIPTEN_EXPORTED_JSON}\"
    -s RESERVED_FUNCTION_POINTERS=10
    -s NO_EXIT_RUNTIME=1
    -s ALLOW_MEMORY_GROWTH=1
    -s MODULARIZE=1
    -s EXPORT_NAME=\"'WabtModule'\"
    -s WASM=0
    -Oz
  )
  string(REPLACE ";" " " LIBWABT_LINK_FLAGS_STR "${LIBWABT_LINK_FLAGS}")

  set_target_properties(libwabtjs
    PROPERTIES
    LINK_FLAGS "${LIBWABT_LINK_FLAGS_STR}"
    LINK_DEPENDS "${WABT_POST_JS};${EMSCRIPTEN_EXPORTED_JSON}"
  )
endif ()<|MERGE_RESOLUTION|>--- conflicted
+++ resolved
@@ -580,14 +580,13 @@
     )
   endif ()
 
-<<<<<<< HEAD
   if (BUILD_TESTS)
     find_package(Threads)
     if (NOT USE_SYSTEM_GTEST)
       if (NOT EXISTS ${CMAKE_CURRENT_SOURCE_DIR}/third_party/gtest/googletest)
         message(FATAL_ERROR "Can't find third_party/gtest. Run git submodule update --init, or disable with CMake -DBUILD_TESTS=OFF.")
       endif ()
-=======
+
   # hexfloat-test
   set(HEXFLOAT_TEST_SRCS
     src/literal.cc
@@ -598,7 +597,6 @@
     SOURCES ${HEXFLOAT_TEST_SRCS}
     LIBS gtest_main gtest ${CMAKE_THREAD_LIBS_INIT}
   )
->>>>>>> 8ae6e68f
 
   # wabt-unittests
   set(UNITTESTS_SRCS
