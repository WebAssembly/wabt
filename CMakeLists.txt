--- conflicted
+++ resolved
@@ -22,7 +22,6 @@
 set(CMAKE_CXX_STANDARD 17)
 set(CMAKE_CXX_STANDARD_REQUIRED ON)
 
-<<<<<<< HEAD
 if (POLICY CMP0077)
   cmake_policy(SET CMP0077 NEW)
 endif (POLICY CMP0077)
@@ -41,8 +40,6 @@
   # set(CMAKE_EXECUTABLE_SUFFIX_CXX .wasm)
 endif ()
 
-=======
->>>>>>> 65ce49a6
 set(CMAKE_EXPORT_COMPILE_COMMANDS ON)
 
 # Check if wabt is being used directly or via add_subdirectory, FetchContent, etc
@@ -516,7 +513,6 @@
     INSTALL
   )
 
-<<<<<<< HEAD
   if (NOT WASI)
     # wasm2c
     wabt_executable(
@@ -525,7 +521,6 @@
       INSTALL
     )
   endif ()
-=======
   # wasm2c
   set(TEMPLATE_CMAKE ${WABT_SOURCE_DIR}/scripts/gen-wasm2c-templates.cmake)
 
@@ -552,7 +547,6 @@
     LIBS cwriter-template
     INSTALL
   )
->>>>>>> 65ce49a6
 
   # wasm-opcodecnt
   wabt_executable(
